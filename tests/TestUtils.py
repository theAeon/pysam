import sys
import os
import pysam
import difflib
import gzip
import inspect
import tempfile

WORKDIR = os.path.abspath(os.path.join(os.path.dirname(__file__),
                                       "pysam_test_work"))

BAM_DATADIR = os.path.abspath(os.path.join(os.path.dirname(__file__),
                                           "pysam_data"))

TABIX_DATADIR = os.path.abspath(os.path.join(os.path.dirname(__file__),
                                             "tabix_data"))

CBCF_DATADIR = os.path.abspath(os.path.join(os.path.dirname(__file__),
                                            "cbcf_data"))

LINKDIR = os.path.abspath(os.path.join(
    os.path.dirname(__file__), "..", "linker_tests"))


TESTS_TEMPDIR = os.path.abspath(os.path.join(os.path.dirname(__file__), "tmp"))


IS_PYTHON3 = sys.version_info[0] >= 3


if IS_PYTHON3:
    from itertools import zip_longest
    from urllib.request import urlopen
else:
    from itertools import izip as zip_longest
    from urllib2 import urlopen


if IS_PYTHON3:
    def force_str(s):
        try:
            return s.decode('ascii')
        except AttributeError:
            return s

    def force_bytes(s):
        try:
            return s.encode('ascii')
        except AttributeError:
            return s
else:
    def force_str(s):
        return s

    def force_bytes(s):
        return s


def openfile(fn):
    if fn.endswith(".gz"):
        try:
            return gzip.open(fn, "rt", encoding="utf-8")
        except TypeError:
            return gzip.open(fn, "r")
    else:
        return open(fn)


def checkBinaryEqual(filename1, filename2):
    '''return true if the two files are binary equal.
    '''
    if os.path.getsize(filename1) != os.path.getsize(filename2):
        return False

    infile1 = open(filename1, "rb")
    infile2 = open(filename2, "rb")

    def chariter(infile):
        while 1:
            c = infile.read(1)
            if c == b"":
                break
            yield c

    found = False
    for c1, c2 in zip_longest(chariter(infile1), chariter(infile2)):
        if c1 != c2:
            break
    else:
        found = True

    infile1.close()
    infile2.close()
    return found


def check_samtools_view_equal(
        filename1, filename2,
        without_header=False):
    '''return true if the two files are equal in their
    content through samtools view.
    '''
    # strip MD and NM tags, as not preserved in CRAM files
    args = ["-x", "MD", "-x", "NM"]
    if not without_header:
        args.append("-h")

    lines1 = pysam.samtools.view(*(args + [filename1]))
    lines2 = pysam.samtools.view(*(args + [filename2]))

    if len(lines1) != len(lines2):
        return False

    if lines1 != lines2:
        # line by line comparison
        # sort each line, as tags get rearranged between
        # BAM/CRAM
        for n, pair in enumerate(zip(lines1, lines2)):
            l1, l2 = pair
            l1 = sorted(l1[:-1].split("\t"))
            l2 = sorted(l2[:-1].split("\t"))
            if l1 != l2:
                print("mismatch in line %i" % n)
                print(l1)
                print(l2)
                return False
        else:
            return False

    return True


def checkURL(url):
    '''return True if URL is available.

    A URL might not be available if it is the wrong URL
    or there is no connection to the URL.
    '''
    try:
        urlopen(url, timeout=1)
        return True
    except:
        return False


def checkFieldEqual(cls, read1, read2, exclude=[]):
    '''check if two reads are equal by comparing each field.'''

    # add the . for refactoring purposes.
    for x in (".query_name",
              ".query_sequence",
              ".flag",
              ".reference_id",
              ".reference_start",
              ".mapping_quality",
              ".cigartuples",
              ".next_reference_id",
              ".next_reference_start",
              ".template_length",
              ".query_length",
              ".query_qualities",
              ".bin",
              ".is_paired", ".is_proper_pair",
              ".is_unmapped", ".mate_is_unmapped",
              ".is_reverse", ".mate_is_reverse",
              ".is_read1", ".is_read2",
              ".is_secondary", ".is_qcfail",
              ".is_duplicate"):
        n = x[1:]
        if n in exclude:
            continue
        cls.assertEqual(getattr(read1, n), getattr(read2, n),
                        "attribute mismatch for %s: %s != %s" %
                        (n, getattr(read1, n), getattr(read2, n)))


def check_lines_equal(cls, a, b, sort=False, filter_f=None, msg=None):
    """check if contents of two files are equal comparing line-wise.

    sort: bool
       sort contents of both files before comparing.
    filter_f:
       remover lines in both a and b where expression is True
    """
    with openfile(a) as inf:
        aa = inf.readlines()
    with openfile(b) as inf:
        bb = inf.readlines()

    if filter_f is not None:
        aa = [x for x in aa if not filter_f(x)]
        bb = [x for x in bb if not filter_f(x)]

    if sort:
        cls.assertEqual(sorted(aa), sorted(bb), msg)
    else:
        cls.assertEqual(aa, bb, msg)


def get_temp_filename(suffix=""):
    caller_name = inspect.getouterframes(inspect.currentframe(), 2)[1][3]
<<<<<<< HEAD

    if not os.path.exists(WORKDIR):
        try:
            os.makedirs(WORKDIR)
        except OSError:
            pass
    
=======
    try:
        os.makedirs(TESTS_TEMPDIR)
    except OSError:
        pass
>>>>>>> 5900e8ee
    f = tempfile.NamedTemporaryFile(
        prefix="pysamtests_tmp_{}_".format(caller_name),
        suffix=suffix,
        delete=False,
<<<<<<< HEAD
        dir=WORKDIR)
=======
        dir=TESTS_TEMPDIR)
>>>>>>> 5900e8ee
    f.close()
    return f.name


def load_and_convert(filename, encode=True):
    '''load data from filename and convert all fields to string.

    Filename can be either plain or compressed (ending in .gz).
    '''
    data = []
    if filename.endswith(".gz"):
        with gzip.open(filename) as inf:
            for line in inf:
                line = line.decode("ascii")
                if line.startswith("#"):
                    continue
                d = line.strip().split("\t")
                data.append(d)
    else:
        with open(filename) as f:
            for line in f:
                if line.startswith("#"):
                    continue
                d = line.strip().split("\t")
                data.append(d)

    return data


def flatten_nested_list(l):
    return [i for ll in l for i in ll]<|MERGE_RESOLUTION|>--- conflicted
+++ resolved
@@ -199,29 +199,17 @@
 
 def get_temp_filename(suffix=""):
     caller_name = inspect.getouterframes(inspect.currentframe(), 2)[1][3]
-<<<<<<< HEAD
-
-    if not os.path.exists(WORKDIR):
-        try:
-            os.makedirs(WORKDIR)
-        except OSError:
-            pass
-    
-=======
     try:
         os.makedirs(TESTS_TEMPDIR)
     except OSError:
         pass
->>>>>>> 5900e8ee
+
     f = tempfile.NamedTemporaryFile(
         prefix="pysamtests_tmp_{}_".format(caller_name),
         suffix=suffix,
         delete=False,
-<<<<<<< HEAD
-        dir=WORKDIR)
-=======
         dir=TESTS_TEMPDIR)
->>>>>>> 5900e8ee
+
     f.close()
     return f.name
 
