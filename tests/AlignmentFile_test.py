--- conflicted
+++ resolved
@@ -692,7 +692,6 @@
         # write on closed file
         self.assertEqual(0, samfile.write(None))
 
-<<<<<<< HEAD
     def test_header_available_after_closing_file(self):
 
         def load_bam():
@@ -718,8 +717,6 @@
         read = load_bam()
         self.assertEqual(read.reference_name, "chr1")
         
-=======
->>>>>>> 5900e8ee
     # TOOD
     # def testReadingFromSamFileWithoutHeader(self):
     #     '''read from samfile without header.
@@ -734,23 +731,14 @@
 
         dest = get_temp_filename("tmp_ex2.bam")
         shutil.copyfile(os.path.join(BAM_DATADIR, "ex2.bam"),
-<<<<<<< HEAD
                         dest)
         samfile = pysam.AlignmentFile(dest,
-=======
-                        'tmp_ex2.bam')
-        samfile = pysam.AlignmentFile('tmp_ex2.bam',
->>>>>>> 5900e8ee
                                       "rb")
         self.assertRaises(ValueError, samfile.fetch)
         self.assertEqual(
             len(list(samfile.fetch(until_eof=True))),
             3270)
-<<<<<<< HEAD
         os.unlink(dest)
-=======
-        os.unlink('tmp_ex2.bam')
->>>>>>> 5900e8ee
 
     # def testReadingUniversalFileMode(self):
     #     '''read from samfile without header.
@@ -1042,118 +1030,6 @@
         self.assertEqual(new_read.tags, read.tags)
 
 
-<<<<<<< HEAD
-class TestTagParsing(unittest.TestCase):
-
-    '''tests checking the accuracy of tag setting and retrieval.'''
-
-    def makeRead(self):
-        a = pysam.AlignedSegment()
-        a.query_name = "read_12345"
-        a.reference_id = -1
-        a.query_sequence = "ACGT" * 3
-        a.flag = 0
-        a.reference_start = 1
-        a.mapping_quality = 20
-        a.cigartuples = ((0, 10), (2, 1), (0, 25))
-        a.next_reference_id = 0
-        a.next_reference_start = 200
-        a.template_length = 0
-        a.query_qualities = pysam.qualitystring_to_array("1234") * 3
-        # todo: create tags
-        return a
-
-    def test_negative_integers_can_be_recorded(self):
-        x = -2
-        aligned_read = self.makeRead()
-        aligned_read.tags = [("XD", int(x))]
-        self.assertEqual(aligned_read.opt('XD'), x)
-
-    def test_negative_integers_can_be_written_and_read(self):
-        x = -2
-        r = self.makeRead()
-        r.tags = [("XD", x)]
-        
-        tmpfilename = get_temp_filename(".bam")
-        with pysam.AlignmentFile(
-                tmpfilename,
-                "wb",
-                referencenames=("chr1",),
-                referencelengths = (1000,)) as outf:
-            outf.write(r)
-
-        with pysam.AlignmentFile(tmpfilename) as inf:
-            r = next(inf)
-            
-        self.assertEqual(r.tags, [("XD", x)])
-        os.unlink(tmpfilename)
-
-    def testCigarString(self):
-        r = self.makeRead()
-        self.assertEqual(r.cigarstring, "10M1D25M")
-        r.cigarstring = "20M10D20M"
-        self.assertEqual(r.cigartuples, [(0, 20), (2, 10), (0, 20)])
-        # unsetting cigar string
-        r.cigarstring = None
-        self.assertEqual(r.cigarstring, None)
-
-    def testCigar(self):
-        r = self.makeRead()
-        self.assertEqual(r.cigartuples, [(0, 10), (2, 1), (0, 25)])
-        # unsetting cigar string
-        r.cigartuples = None
-        self.assertEqual(r.cigartuples, None)
-
-    def testLongTags(self):
-        '''see issue 115'''
-
-        r = self.makeRead()
-        rg = 'HS2000-899_199.L3'
-        tags = [('XC', 85), ('XT', 'M'), ('NM', 5),
-                ('SM', 29), ('AM', 29), ('XM', 1),
-                ('XO', 1), ('XG', 4), ('MD', '37^ACCC29T18'),
-                ('XA', '5,+11707,36M1I48M,2;21,-48119779,46M1I38M,2;hs37d5,-10060835,40M1D45M,3;5,+11508,36M1I48M,3;hs37d5,+6743812,36M1I48M,3;19,-59118894,46M1I38M,3;4,-191044002,6M1I78M,3;')]
-
-        r.tags = tags
-        r.tags += [("RG", rg)] * 100
-        tags += [("RG", rg)] * 100
-
-        self.assertEqual(tags, r.tags)
-
-    def testArrayTags(self):
-
-        r = self.makeRead()
-
-        def c(r, l):
-            r.tags = [('ZM', l)]
-            self.assertEqual(list(r.opt("ZM")), list(l))
-
-        # signed integers
-        c(r, (-1, 1))
-        c(r, (-1, 100))
-        c(r, (-1, 200))
-        c(r, (-1, 1000))
-        c(r, (-1, 30000))
-        c(r, (-1, 50000))
-        c(r, (1, -1))
-        c(r, (1, -100))
-        c(r, (1, -200))
-        c(r, (1, -1000))
-        c(r, (1, -30000))
-        c(r, (1, -50000))
-
-        # unsigned integers
-        c(r, (1, 100))
-        c(r, (1, 1000))
-        c(r, (1, 10000))
-        c(r, (1, 100000))
-
-        # floats
-        c(r, (1.0, 100.0))
-
-
-=======
->>>>>>> 5900e8ee
 class TestClipping(unittest.TestCase):
 
     def testClipping(self):
@@ -1961,7 +1837,6 @@
 
     def setUp(self):
 
-<<<<<<< HEAD
         self.fastafile = pysam.Fastafile(self.fastafilename)
         self.tmpfilename = get_temp_filename(".bam")
 
@@ -1981,36 +1856,11 @@
                         read.flag = read.flag | 0x400
                     outf.write(read)
         pysam.samtools.index(self.tmpfilename)
-=======
-        self.samfile = pysam.AlignmentFile(self.samfilename)
-        self.fastafile = pysam.FastaFile(self.fastafilename)
-
-        samfile = pysam.AlignmentFile(
-            "test_count_coverage_read_all.bam", 'wb',
-            template=self.samfile)
-        for ii, read in enumerate(self.samfile.fetch()):
-            # if ii % 2 == 0: # setting BFUNMAP makes no sense...
-            # read.flag = read.flag | 0x4
-            if ii % 3 == 0:
-                read.flag = read.flag | 0x100
-            if ii % 5 == 0:
-                read.flag = read.flag | 0x200
-            if ii % 7 == 0:
-                read.flag = read.flag | 0x400
-            samfile.write(read)
-        samfile.close()
-        pysam.samtools.index("test_count_coverage_read_all.bam")
->>>>>>> 5900e8ee
 
     def tearDown(self):
         self.fastafile.close()
-<<<<<<< HEAD
         os.unlink(self.tmpfilename)
         os.unlink(self.tmpfilename + ".bai")
-=======
-        os.unlink("test_count_coverage_read_all.bam")
-        os.unlink("test_count_coverage_read_all.bam.bai")
->>>>>>> 5900e8ee
 
     def count_coverage_python(self,
                               bam, chrom, start, stop,
@@ -2123,12 +1973,7 @@
         def filter(read):
             return not (read.flag & (0x4 | 0x100 | 0x200 | 0x400))
 
-<<<<<<< HEAD
         with pysam.AlignmentFile(self.tmpfilename) as samfile:
-=======
-        with pysam.AlignmentFile("test_count_coverage_read_all.bam") as samfile:
->>>>>>> 5900e8ee
-
             fast_counts = samfile.count_coverage(
                 chrom, start, stop,
                 read_callback='all',
@@ -2146,73 +1991,42 @@
         self.assertEqual(fast_counts[3], manual_counts[3])
 
     def test_count_coverage_nofilter(self):
-<<<<<<< HEAD
-=======
-        samfile = pysam.AlignmentFile(
-            "test_count_coverage_nofilter.bam", 'wb', template=self.samfile)
-        for ii, read in enumerate(self.samfile.fetch()):
-            # if ii % 2 == 0: # setting BFUNMAP makes no sense...
-            # read.flag = read.flag | 0x4
-            if ii % 3 == 0:
-                read.flag = read.flag | 0x100
-            if ii % 5 == 0:
-                read.flag = read.flag | 0x200
-            if ii % 7 == 0:
-                read.flag = read.flag | 0x400
-            samfile.write(read)
-        samfile.close()
-        pysam.samtools.index("test_count_coverage_nofilter.bam")
->>>>>>> 5900e8ee
+
+        with pysam.AlignmentFile(self.samfilename) as inf:
+            with pysam.AlignmentFile(
+                    self.tmpfilename, 'wb', template=inf) as outf:
+        
+                for ii, read in enumerate(inf.fetch()):
+                    # if ii % 2 == 0: # setting BFUNMAP makes no sense...
+                    # read.flag = read.flag | 0x4
+                    if ii % 3 == 0:
+                        read.flag = read.flag | 0x100
+                    if ii % 5 == 0:
+                        read.flag = read.flag | 0x200
+                    if ii % 7 == 0:
+                        read.flag = read.flag | 0x400
+                    outf.write(read)
+        
+        pysam.samtools.index(self.tmpfilename)
         chr = 'chr1'
         start = 0
         stop = 2000
 
-<<<<<<< HEAD
         with pysam.AlignmentFile(self.tmpfilename) as inf:
-=======
-        with pysam.AlignmentFile("test_count_coverage_nofilter.bam") as samfile:
->>>>>>> 5900e8ee
-
             fast_counts = inf.count_coverage(chr, start, stop,
-                                                 read_callback='nofilter',
-                                                 quality_threshold=0)
+                                             read_callback='nofilter',
+                                             quality_threshold=0)
 
             manual_counts = self.count_coverage_python(inf, chr, start, stop,
                                                        read_callback=lambda x: True,
                                                        quality_threshold=0)
 
-<<<<<<< HEAD
-=======
-        os.unlink("test_count_coverage_nofilter.bam")
-        os.unlink("test_count_coverage_nofilter.bam.bai")
->>>>>>> 5900e8ee
         self.assertEqual(fast_counts[0], manual_counts[0])
         self.assertEqual(fast_counts[1], manual_counts[1])
         self.assertEqual(fast_counts[2], manual_counts[2])
         self.assertEqual(fast_counts[3], manual_counts[3])
         
 
-<<<<<<< HEAD
-class TestPileupQueryPosition(unittest.TestCase):
-
-    filename = "test_query_position.bam"
-
-    def testPileup(self):
-        last = {}
-        with pysam.AlignmentFile(os.path.join(BAM_DATADIR, self.filename)) as inf:
-            for col in inf.pileup():
-                for r in col.pileups:
-                    if r.is_del:
-                        self.assertEqual(r.query_position, None)
-                        self.assertEqual(r.query_position_or_next,
-                                         last[r.alignment.query_name] + 1)
-                    else:
-                        self.assertNotEqual(r.query_position, None)
-                        last[r.alignment.query_name] = r.query_position
-
-
-=======
->>>>>>> 5900e8ee
 class TestFindIntrons(unittest.TestCase):
     samfilename = os.path.join(BAM_DATADIR, "ex_spliced.bam")
 
