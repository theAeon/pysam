import os
import pysam
import unittest
import collections
import copy
import array

from TestUtils import checkFieldEqual, BAM_DATADIR, get_temp_filename

class ReadTest(unittest.TestCase):

    def build_read(self):
        '''build an example read.'''

        header = pysam.AlignmentHeader(
            reference_names=["chr1", "chr2"],
            reference_lengths=[1000, 1000])
        
        a = pysam.AlignedSegment(header)
        a.query_name = "read_12345"
        a.query_sequence = "ACGT" * 10
        a.flag = 0
        a.reference_id = -1
        a.reference_start = 20
        a.mapping_quality = 20
        a.cigartuples = ((0, 10), (2, 1), (0, 9), (1, 1), (0, 20))
        a.next_reference_id = 0
        a.next_reference_start = 200
        a.template_length = 167
        a.query_qualities = pysam.qualitystring_to_array("1234") * 10
        return a


class TestAlignedSegment(ReadTest):

    '''tests to check if aligned read can be constructed
    and manipulated.
    '''

    def testEmpty(self):

        a = pysam.AlignedSegment()
        self.assertEqual(a.query_name, None)
        self.assertEqual(a.query_sequence, None)
        self.assertEqual(pysam.qualities_to_qualitystring(
            a.query_qualities), None)
        self.assertEqual(a.flag, 0)
        self.assertEqual(a.reference_id, -1)
        self.assertEqual(a.mapping_quality, 0)
        self.assertEqual(a.cigartuples, None)
        self.assertEqual(a.tags, [])
        self.assertEqual(a.next_reference_id, -1)
        self.assertEqual(a.next_reference_start, -1)
        self.assertEqual(a.template_length, 0)
        
    def testStrOfEmptyRead(self):
        a = pysam.AlignedSegment()
        s = str(a)
        self.assertEqual(
            "None\t0\t-1\t-1\t0\tNone\t-1\t-1\t0\tNone\tNone\t[]",
            s)

    def testSettingTagInEmptyRead(self):
        '''see issue 62'''
        a = pysam.AlignedSegment()
        a.tags = (("NM", 1),)
        a.query_qualities = None
        self.assertEqual(a.tags, [("NM", 1), ])

    def testCompare(self):
        '''check comparison functions.'''
        a = self.build_read()
        b = self.build_read()

        self.assertEqual(0, a.compare(b))
        self.assertEqual(0, b.compare(a))
        self.assertTrue(a == b)
        self.assertTrue(b == a)
        self.assertFalse(a != b)
        self.assertFalse(b != a)

        b.tid = 1
        self.assertFalse(a == b)
        self.assertFalse(b == a)
        self.assertTrue(a != b)
        self.assertTrue(b != a)

    def testHashing(self):
        a = self.build_read()
        b = self.build_read()
        self.assertEqual(hash(a), hash(b))
        b.tid = 1
        self.assertNotEqual(hash(a), hash(b))

    def testUpdate(self):
        '''check if updating fields affects other variable length data
        '''
        a = self.build_read()
        b = self.build_read()

        # check qname
        b.query_name = "read_123"
        checkFieldEqual(self, a, b, "query_name")
        b.query_name = "read_12345678"
        checkFieldEqual(self, a, b, "query_name")
        b.query_name = "read_12345"
        checkFieldEqual(self, a, b)

        # check cigar
        b.cigartuples = ((0, 10), )
        checkFieldEqual(self, a, b, "cigartuples")
        b.cigartuples = ((0, 10), (2, 1), (0, 10))
        checkFieldEqual(self, a, b, "cigartuples")
        b.cigartuples = ((0, 10), (2, 1), (0, 9), (1, 1), (0, 20))
        checkFieldEqual(self, a, b)

        # check seq
        b.query_sequence = "ACGT"
        checkFieldEqual(self,
                        a, b,
                        ("query_sequence", "query_qualities", "query_length"))
        b.query_sequence = "ACGT" * 3
        checkFieldEqual(self,
                        a, b,
                        ("query_sequence", "query_qualities", "query_length"))
        b.query_sequence = "ACGT" * 10
        checkFieldEqual(self, a, b, ("query_qualities",))

        # reset qual
        b = self.build_read()

        # check flags:
        for x in (
                "is_paired", "is_proper_pair",
                "is_unmapped", "mate_is_unmapped",
                "is_reverse", "mate_is_reverse",
                "is_read1", "is_read2",
                "is_secondary", "is_qcfail",
                "is_duplicate", "is_supplementary"):
            setattr(b, x, True)
            self.assertEqual(getattr(b, x), True)
            checkFieldEqual(self, a, b, ("flag", x,))
            setattr(b, x, False)
            self.assertEqual(getattr(b, x), False)
            checkFieldEqual(self, a, b)

    def testUpdate2(self):
        '''issue 135: inplace update of sequence and quality score.

        This does not work as setting the sequence will erase
        the quality scores.
        '''
        a = self.build_read()
        a.query_sequence = a.query_sequence[5:10]
        self.assertEqual(pysam.qualities_to_qualitystring(
            a.query_qualities), None)

        a = self.build_read()
        s = pysam.qualities_to_qualitystring(a.query_qualities)
        a.query_sequence = a.query_sequence[5:10]
        a.query_qualities = pysam.qualitystring_to_array(s[5:10])

        self.assertEqual(pysam.qualities_to_qualitystring(
            a.query_qualities), s[5:10])

    def testLargeRead(self):
        '''build an example read.'''

        a = pysam.AlignedSegment()
        a.query_name = "read_12345"
        a.query_sequence = "ACGT" * 200
        a.flag = 0
        a.reference_id = -1
        a.reference_start = 20
        a.mapping_quality = 20
        a.cigartuples = ((0, 4 * 200), )
        a.next_reference_id = 0
        a.next_reference_start = 200
        a.template_length = 167
        a.query_qualities = pysam.qualitystring_to_array("1234") * 200

        return a

    def testUpdateTlen(self):
        '''check if updating tlen works'''
        a = self.build_read()
        oldlen = a.template_length
        oldlen *= 2
        a.template_length = oldlen
        self.assertEqual(a.template_length, oldlen)

    def testPositions(self):
        a = self.build_read()
        self.assertEqual(a.get_reference_positions(),
                         [20, 21, 22, 23, 24, 25, 26, 27, 28, 29,
                          31, 32, 33, 34, 35, 36, 37, 38, 39,
                          40, 41, 42, 43, 44, 45, 46, 47, 48, 49,
                          50, 51, 52, 53, 54, 55, 56, 57, 58, 59])

        self.assertEqual(a.get_aligned_pairs(),
                         [(0, 20), (1, 21), (2, 22), (3, 23), (4, 24),
                          (5, 25), (6, 26), (7, 27), (8, 28), (9, 29),
                          (None, 30),
                          (10, 31), (11, 32), (12, 33), (13, 34), (14, 35),
                          (15, 36), (16, 37), (17, 38), (18, 39), (19, None),
                          (20, 40), (21, 41), (22, 42), (23, 43), (24, 44),
                          (25, 45), (26, 46), (27, 47), (28, 48), (29, 49),
                          (30, 50), (31, 51), (32, 52), (33, 53), (34, 54),
                          (35, 55), (36, 56), (37, 57), (38, 58), (39, 59)])

        self.assertEqual(
            a.get_reference_positions(),
            [x[1] for x in a.get_aligned_pairs()
             if x[0] is not None and x[1] is not None])
        # alen is the length of the aligned read in genome
        self.assertEqual(a.reference_length,
                         a.get_aligned_pairs()[-1][0] + 1)
        # aend points to one beyond last aligned base in ref
        self.assertEqual(a.get_reference_positions()[-1],
                         a.reference_end - 1)

    def testFullReferencePositions(self):
        '''see issue 26'''
        a = self.build_read()
        a.cigar = [(4, 30), (0, 20), (1, 3), (0, 47)]

        self.assertEqual(100,
                         len(a.get_reference_positions(full_length=True)))

    def testBlocks(self):
        a = self.build_read()
        self.assertEqual(a.get_blocks(),
                         [(20, 30), (31, 40), (40, 60)])

    def test_infer_query_length(self):
        '''Test infer_query_length on M|=|X|I|D|H|S cigar ops'''
        a = self.build_read()
        a.cigarstring = '40M'
        self.assertEqual(a.infer_query_length(), 40)
        a.cigarstring = '40='
        self.assertEqual(a.infer_query_length(), 40)
        a.cigarstring = '40X'
        self.assertEqual(a.infer_query_length(), 40)
        a.cigarstring = '20M5I20M'
        self.assertEqual(a.infer_query_length(), 45)
        a.cigarstring = '20M5D20M'
        self.assertEqual(a.infer_query_length(), 40)
        a.cigarstring = '5H35M'
        self.assertEqual(a.infer_query_length(), 35)
        a.cigarstring = '5S35M'
        self.assertEqual(a.infer_query_length(), 40)
        a.cigarstring = '35M5H'
        self.assertEqual(a.infer_query_length(), 35)
        a.cigarstring = '35M5S'
        self.assertEqual(a.infer_query_length(), 40)
        a.cigarstring = None
        self.assertEqual(a.infer_query_length(), None)

    def test_infer_read_length(self):
        '''Test infer_read_length on M|=|X|I|D|H|S cigar ops'''
        a = self.build_read()
        a.cigarstring = '40M'
        self.assertEqual(a.infer_read_length(), 40)
        a.cigarstring = '40='
        self.assertEqual(a.infer_read_length(), 40)
        a.cigarstring = '40X'
        self.assertEqual(a.infer_read_length(), 40)
        a.cigarstring = '20M5I20M'
        self.assertEqual(a.infer_read_length(), 45)
        a.cigarstring = '20M5D20M'
        self.assertEqual(a.infer_read_length(), 40)
        a.cigarstring = '5H35M'
        self.assertEqual(a.infer_read_length(), 40)
        a.cigarstring = '5S35M'
        self.assertEqual(a.infer_read_length(), 40)
        a.cigarstring = '35M5H'
        self.assertEqual(a.infer_read_length(), 40)
        a.cigarstring = '35M5S'
        self.assertEqual(a.infer_read_length(), 40)
        a.cigarstring = None
        self.assertEqual(a.infer_read_length(), None)

    def test_get_aligned_pairs_soft_clipping(self):
        a = self.build_read()
        a.cigartuples = ((4, 2), (0, 35), (4, 3))
        self.assertEqual(a.get_aligned_pairs(),
                         [(0, None), (1, None)] +
                         [(qpos, refpos) for (qpos, refpos) in zip(
                             range(2, 2 + 35), range(20, 20 + 35))] +
                         [(37, None), (38, None), (39, None)]
                         )
        self.assertEqual(a.get_aligned_pairs(True),
                         # [(0, None), (1, None)] +
                         [(qpos, refpos) for (qpos, refpos) in zip(
                             range(2, 2 + 35), range(20, 20 + 35))]
                         # [(37, None), (38, None), (39, None)]
                         )

    def test_get_aligned_pairs_hard_clipping(self):
        a = self.build_read()
        a.cigartuples = ((5, 2), (0, 35), (5, 3))
        self.assertEqual(a.get_aligned_pairs(),
                         # No seq, no seq pos
                         [(qpos, refpos) for (qpos, refpos) in zip(
                             range(0, 0 + 35), range(20, 20 + 35))])
        self.assertEqual(a.get_aligned_pairs(True),
                         [(qpos, refpos) for (qpos, refpos) in zip(
                             range(0, 0 + 35), range(20, 20 + 35))])

    def test_get_aligned_pairs_skip(self):
        a = self.build_read()
        a.cigarstring = "2M100D38M"
        self.assertEqual(a.get_aligned_pairs(),
                         [(0, 20), (1, 21)] +
                         [(None, refpos) for refpos in range(22, 22 + 100)] +
                         [(qpos, refpos) for (qpos, refpos) in zip(
                             range(2, 2 + 38),
                             range(20 + 2 + 100, 20 + 2 + 100 + 38))])
        self.assertEqual(a.get_aligned_pairs(True),
                         [(0, 20), (1, 21)] +
                         # [(None, refpos) for refpos in range(21, 21+100)] +
                         [(qpos, refpos) for (qpos, refpos) in zip(
                             range(2, 2 + 38),
                             range(20 + 2 + 100, 20 + 2 + 100 + 38))])

    def test_get_aligned_pairs_match_mismatch(self):
        a = self.build_read()
        a.cigartuples = ((7, 20), (8, 20))
        self.assertEqual(a.get_aligned_pairs(),
                         [(qpos, refpos) for (qpos, refpos) in zip(
                             range(0, 0 + 40), range(20, 20 + 40))])
        self.assertEqual(a.get_aligned_pairs(True),
                         [(qpos, refpos) for (qpos, refpos) in zip(
                             range(0, 0 + 40), range(20, 20 + 40))])

    def test_get_aligned_pairs_padding(self):
        a = self.build_read()
        a.cigartuples = ((7, 20), (6, 1), (8, 19))

        def inner():
            a.get_aligned_pairs()
        # padding is not bein handled right now
        self.assertRaises(NotImplementedError, inner)

    def test_get_aligned_pairs(self):
        a = self.build_read()
        a.query_sequence = "A" * 9
        a.cigarstring = "9M"
        a.set_tag("MD", "9")
        self.assertEqual(
            a.get_aligned_pairs(with_seq=True),
            [(0, 20, 'A'), (1, 21, 'A'), (2, 22, 'A'),
             (3, 23, 'A'), (4, 24, 'A'), (5, 25, 'A'),
             (6, 26, 'A'), (7, 27, 'A'), (8, 28, 'A')])

        a.set_tag("MD", "4C4")
        self.assertEqual(
            a.get_aligned_pairs(with_seq=True),
            [(0, 20, 'A'), (1, 21, 'A'), (2, 22, 'A'),
             (3, 23, 'A'), (4, 24, 'c'), (5, 25, 'A'),
             (6, 26, 'A'), (7, 27, 'A'), (8, 28, 'A')])

        a.cigarstring = "5M2D4M"
        a.set_tag("MD", "4C^TT4")
        self.assertEqual(
            a.get_aligned_pairs(with_seq=True),
            [(0, 20, 'A'), (1, 21, 'A'), (2, 22, 'A'),
             (3, 23, 'A'), (4, 24, 'c'),
             (None, 25, 'T'), (None, 26, 'T'),
             (5, 27, 'A'), (6, 28, 'A'), (7, 29, 'A'), (8, 30, 'A')]
        )

        a.cigarstring = "5M2D2I2M"
        a.set_tag("MD", "4C^TT2")
        self.assertEqual(
            a.get_aligned_pairs(with_seq=True),
            [(0, 20, 'A'), (1, 21, 'A'), (2, 22, 'A'),
             (3, 23, 'A'), (4, 24, 'c'),
             (None, 25, 'T'), (None, 26, 'T'),
             (5, None, None), (6, None, None),
             (7, 27, 'A'), (8, 28, 'A')]
        )

    def test_get_aligned_pairs_with_malformed_MD_tag(self):

        a = self.build_read()
        a.query_sequence = "A" * 9

        # out of range issue, see issue #560
        a.cigarstring = "64M2D85M2S"
        a.set_tag("MD", "64^TG86A0")
        self.assertRaises(
            AssertionError,
            a.get_aligned_pairs,
            with_seq=True)

    def test_get_aligned_pairs_skip_reference(self):
        a = self.build_read()
        a.query_sequence = "A" * 10
        a.cigarstring = "5M1N5M"
        a.set_tag("MD", "10")

        self.assertEqual(
            a.get_aligned_pairs(with_seq=True),
            [(0, 20, 'A'), (1, 21, 'A'), (2, 22, 'A'),
             (3, 23, 'A'), (4, 24, 'A'), (None, 25, None),
             (5, 26, 'A'), (6, 27, 'A'), (7, 28, 'A'),
             (8, 29, 'A'), (9, 30, 'A')])

        self.assertEqual(
            a.get_aligned_pairs(with_seq=False),
            [(0, 20), (1, 21), (2, 22),
             (3, 23), (4, 24), (None, 25),
             (5, 26), (6, 27), (7, 28),
             (8, 29), (9, 30)])

        self.assertEqual(
            a.get_aligned_pairs(matches_only=True, with_seq=False),
            [(0, 20), (1, 21),
             (2, 22), (3, 23),
             (4, 24), (5, 26),
             (6, 27), (7, 28),
             (8, 29), (9, 30)])

    def testNoSequence(self):
        '''issue 176: retrieving length without query sequence
        with soft-clipping.
        '''
        a = self.build_read()
        a.query_sequence = None
        a.cigarstring = "20M"
        self.assertEqual(a.query_alignment_length, 20)
        a.cigarstring = "20M1S"
        self.assertEqual(a.query_alignment_length, 20)
        a.cigarstring = "20M1H"
        self.assertEqual(a.query_alignment_length, 20)
        a.cigarstring = "1S20M"
        self.assertEqual(a.query_alignment_length, 20)
        a.cigarstring = "1H20M"
        self.assertEqual(a.query_alignment_length, 20)
        a.cigarstring = "1S20M1S"
        self.assertEqual(a.query_alignment_length, 20)
        a.cigarstring = "1H20M1H"
        self.assertEqual(a.query_alignment_length, 20)

    def test_query_length_is_limited(self):
<<<<<<< HEAD
        
=======

>>>>>>> 5900e8ee
        a = self.build_read()
        a.query_name = "A" * 1
        a.query_name = "A" * 251
        self.assertRaises(
            ValueError,
            setattr,
            a,
            "query_name",
            "A" * 252)

    def test_header_accessible(self):
        a = self.build_read()
        self.assertTrue(isinstance(a.header, pysam.AlignmentHeader))


class TestTidMapping(ReadTest):

    def test_reference_name_can_be_set_to_none(self):
        a = self.build_read()
        a.reference_name = None
        self.assertEqual(a.reference_name, None)
        self.assertEqual(a.reference_id, -1)

    def test_reference_name_can_be_set_to_chromosome(self):
        a = self.build_read()
        a.reference_name = "chr1"
        self.assertEqual(a.reference_name, "chr1")
        self.assertEqual(a.reference_id, 0)

    def test_reference_name_can_not_be_set_to_unknown_chromosome(self):
        a = self.build_read()
        self.assertRaises(ValueError,
                          setattr,
                          a,
                          "reference_name",
                          "chrX")
        
    def test_tid_can_be_set_to_missing(self):
        a = self.build_read()
        a.reference_id = -1
        self.assertEqual(a.reference_id, -1)
        self.assertEqual(a.reference_name, None)

    def test_tid_can_be_set_to_chromosome(self):
        a = self.build_read()
        a.reference_id = 0
        self.assertEqual(a.reference_id, 0)
        self.assertEqual(a.reference_name, "chr1")

    def test_tid_can_not_be_set_to_unknown_chromosome(self):
        a = self.build_read()
        self.assertRaises(ValueError,
                          setattr,
                          a,
                          "reference_id",
                          2)


class TestCigar(ReadTest):

    def testCigarString(self):
        r = self.build_read()
        self.assertEqual(r.cigarstring, "10M1D9M1I20M")
        r.cigarstring = "20M10D20M"
        self.assertEqual(r.cigartuples, [(0, 20), (2, 10), (0, 20)])
        # unsetting cigar string
        r.cigarstring = None
        self.assertEqual(r.cigarstring, None)

    def testCigar(self):
        r = self.build_read()
        self.assertEqual(
            r.cigartuples, [(0, 10), (2, 1), (0, 9), (1, 1), (0, 20)])
        # unsetting cigar string
        r.cigartuples = None
        self.assertEqual(r.cigartuples, None)


class TestCigarStats(ReadTest):

    def testStats(self):
<<<<<<< HEAD
        
=======

>>>>>>> 5900e8ee
        a = self.build_read()

        a.cigarstring = None
        self.assertEqual(
            [list(x) for x in a.get_cigar_stats()],
            [[0, 0, 0, 0, 0, 0, 0, 0, 0, 0, 0],
             [0, 0, 0, 0, 0, 0, 0, 0, 0, 0, 0]])

        a.cigarstring = "10M"
        self.assertEqual(
            [list(x) for x in a.get_cigar_stats()],
            [[10, 0, 0, 0, 0, 0, 0, 0, 0, 0, 0],
             [1, 0, 0, 0, 0, 0, 0, 0, 0, 0, 0]])

        a.cigarstring = "10M2I2M"
        self.assertEqual(
            [list(x) for x in a.get_cigar_stats()],
            [[12, 2, 0, 0, 0, 0, 0, 0, 0, 0, 0],
             [2, 1, 0, 0, 0, 0, 0, 0, 0, 0, 0]])

        for i, x in enumerate("MIDNSHP=X"):
            a.cigarstring = "2{}".format(x)
            expected = [[0] * 11, [0] * 11]
            expected[0][i] = 2
            expected[1][i] = 1
            self.assertEqual(
                [list(x) for x in a.get_cigar_stats()],
                expected)

        a.cigarstring = "10M"
        a.set_tag("NM", 5)
        self.assertEqual(
            [list(x) for x in a.get_cigar_stats()],
            [[10, 0, 0, 0, 0, 0, 0, 0, 0, 0, 5],
             [1, 0, 0, 0, 0, 0, 0, 0, 0, 0, 0]])

        a.cigarstring = None
        self.assertEqual(
            [list(x) for x in a.get_cigar_stats()],
            [[0, 0, 0, 0, 0, 0, 0, 0, 0, 0, 5],
             [0, 0, 0, 0, 0, 0, 0, 0, 0, 0, 0]])


class TestAlignedPairs(unittest.TestCase):
    filename = os.path.join(BAM_DATADIR, "example_aligned_pairs.bam")

    def testReferenceBases(self):
        """reference bases should always be the same nucleotide
        """
        reference_bases = collections.defaultdict(list)
        with pysam.AlignmentFile(self.filename) as inf:
            for c in inf.pileup():
                for r in c.pileups:
                    for read, ref, base in r.alignment.get_aligned_pairs(
                            with_seq=True):
                        if ref is None:
                            continue
                        reference_bases[ref].append(base.upper())

        for x, y in reference_bases.items():
            self.assertEqual(len(set(y)), 1)


class TestTags(ReadTest):

    def testMissingTag(self):
        a = self.build_read()
        self.assertRaises(KeyError, a.get_tag, "XP")

    def testEmptyTag(self):
        a = self.build_read()
        self.assertRaises(KeyError, a.get_tag, "XT")

    def testSetTag(self):
        a = self.build_read()
        self.assertEqual(False, a.has_tag("NM"))
        a.set_tag("NM", 2)
        self.assertEqual(True, a.has_tag("NM"))
        self.assertEqual(a.get_tag("NM"), 2)
        a.set_tag("NM", 3)
        self.assertEqual(a.get_tag("NM"), 3)
        a.set_tag("NM", None)
        self.assertEqual(False, a.has_tag("NM"))
        # check if deleting a non-existing tag is fine
        a.set_tag("NM", None)
        a.set_tag("NM", None)

    def testArrayTags(self):
        read = self.build_read()
        supported_dtypes = "bhBHf"
        unsupported_dtypes = "lLd"

        for dtype in supported_dtypes:
            key = "F" + dtype
            read.set_tag(key, array.array(dtype, range(10)))
            ary = read.get_tag(key)

        for dtype in unsupported_dtypes:
            key = "F" + dtype
            self.assertRaises(ValueError,
                              read.set_tag,
                              key,
                              array.array(dtype, range(10)))

    def testAddTagsType(self):
        a = self.build_read()
        a.tags = None
        self.assertEqual(a.tags, [])

        a.setTag('X1', 5.0)
        a.setTag('X2', "5.0")
        a.setTag('X3', 5)

        self.assertEqual(sorted(a.tags),
                         sorted([('X1', 5.0),
                                 ('X2', "5.0"),
                                 ('X3', 5)]))

        # test setting float for int value
        a.setTag('X4', 5, value_type='d')
        self.assertEqual(sorted(a.tags),
                         sorted([('X1', 5.0),
                                 ('X2', "5.0"),
                                 ('X3', 5),
                                 ('X4', 5.0)]))

        # test setting int for float value - the
        # value will be rounded.
        a.setTag('X5', 5.2, value_type='i')
        self.assertEqual(sorted(a.tags),
                         sorted([('X1', 5.0),
                                 ('X2', "5.0"),
                                 ('X3', 5),
                                 ('X4', 5.0),
                                 ('X5', 5)]))

        # test setting invalid type code
        self.assertRaises(ValueError, a.set_tag, 'X6', 5.2, 'g')

    def testTagsUpdatingFloat(self):
        a = self.build_read()
        a.tags = [('NM', 1), ('RG', 'L1'),
                  ('PG', 'P1'), ('XT', 'U')]

        self.assertEqual(a.tags,
                         [('NM', 1), ('RG', 'L1'),
                          ('PG', 'P1'), ('XT', 'U')])
        a.tags += [('XC', 5.0)]
        self.assertEqual(a.tags,
                         [('NM', 1), ('RG', 'L1'),
                          ('PG', 'P1'), ('XT', 'U'), ('XC', 5.0)])

    def testAddTags(self):
        a = self.build_read()
        a.tags = [('NM', 1), ('RG', 'L1'),
                  ('PG', 'P1'), ('XT', 'U')]

        self.assertEqual(sorted(a.tags),
                         sorted([('NM', 1), ('RG', 'L1'),
                                 ('PG', 'P1'), ('XT', 'U')]))

        a.setTag('X1', 'C')
        self.assertEqual(sorted(a.tags),
                         sorted([('X1', 'C'), ('NM', 1), ('RG', 'L1'),
                                 ('PG', 'P1'), ('XT', 'U'), ]))
        a.setTag('X2', 5)
        self.assertEqual(sorted(a.tags),
                         sorted([('X2', 5), ('X1', 'C'),
                                 ('NM', 1), ('RG', 'L1'),
                                 ('PG', 'P1'), ('XT', 'U'), ]))
        # add with replacement
        a.setTag('X2', 10)
        self.assertEqual(sorted(a.tags),
                         sorted([('X2', 10), ('X1', 'C'),
                                 ('NM', 1), ('RG', 'L1'),
                                 ('PG', 'P1'), ('XT', 'U'), ]))

        # add without replacement
        a.setTag('X2', 5, replace=False)
        self.assertEqual(sorted(a.tags),
                         sorted([('X2', 10), ('X1', 'C'),
                                 ('X2', 5),
                                 ('NM', 1), ('RG', 'L1'),
                                 ('PG', 'P1'), ('XT', 'U'), ]))

    def testTagParsing(self):
        '''test for tag parsing

        see http://groups.google.com/group/pysam-user-group/browse_thread/thread/67ca204059ea465a
        '''
        samfile = pysam.AlignmentFile(
            os.path.join(BAM_DATADIR, "ex8.bam"),
            "rb")

        for entry in samfile:
            before = entry.get_tags()
            entry.set_tags(before)
            after = entry.get_tags()
            self.assertEqual(after, before)

    def testMDTagMatchOnly(self):
        a = self.build_read()

        # Substitutions only
        a.cigarstring = "21M"
        a.query_sequence = "A" * 21
        a.set_tag('MD', "5C0T0G05C0G0T5")
        self.assertEqual(
            "AAAAActgAAAAAcgtAAAAA",
            a.get_reference_sequence())

        a.cigarstring = "21M"
        a.query_sequence = "A" * 21
        a.set_tag('MD', "5CTG5CGT5")
        self.assertEqual(
            "AAAAActgAAAAAcgtAAAAA",
            a.get_reference_sequence())

        a.cigarstring = "11M"
        a.query_sequence = "A" * 11
        a.set_tag('MD', "CTG5CGT")
        self.assertEqual(
            "ctgAAAAAcgt",
            a.get_reference_sequence())

    def testMDTagInsertions(self):
        a = self.build_read()

        # insertions are silent in the reference sequence
        a.cigarstring = "5M1I5M"
        a.query_sequence = "A" * 5 + "C" + "A" * 5
        a.set_tag('MD', "10")
        self.assertEqual(
            a.get_reference_sequence(),
            "A" * 10)

        a.cigarstring = "1I10M"
        a.query_sequence = "C" * 1 + "A" * 10
        self.assertEqual(
            a.get_reference_sequence(),
            "A" * 10)

        a.cigarstring = "10M1I"
        a.query_sequence = "A" * 10 + "C" * 1
        self.assertEqual(
            a.get_reference_sequence(),
            "A" * 10)

    def testMDTagDeletions(self):
        a = self.build_read()

        a.cigarstring = "5M1D5M"
        a.query_sequence = "A" * 10
        a.set_tag('MD', "5^C5")
        self.assertEqual(
            "A" * 5 + "C" + "A" * 5,
            a.get_reference_sequence())

        a.cigarstring = "5M3D5M"
        a.query_sequence = "A" * 10
        a.set_tag('MD', "5^CCC5")
        self.assertEqual(
            "A" * 5 + "C" * 3 + "A" * 5,
            a.get_reference_sequence())

    def testMDTagRefSkipping(self):
        a = self.build_read()

        a.cigarstring = "5M1N5M"
        a.query_sequence = "A" * 10
        a.set_tag('MD', "10")
        self.assertEqual(
            "A" * 10,
            a.get_reference_sequence())

        a.cigarstring = "5M3N5M"
        a.query_sequence = "A" * 10
        a.set_tag('MD', "10")
        self.assertEqual(
            "A" * 10,
            a.get_reference_sequence())

    def testMDTagSoftClipping(self):
        a = self.build_read()

        # softclipping
        a.cigarstring = "5S5M1D5M5S"
        a.query_sequence = "G" * 5 + "A" * 10 + "G" * 5
        a.set_tag('MD', "5^C5")
        self.assertEqual(
            "A" * 5 + "C" + "A" * 5,
            a.get_reference_sequence())

        # all together
        a.cigarstring = "5S5M1D5M1I5M5S"
        a.query_sequence = "G" * 5 + "A" * 16 + "G" * 5
        a.set_tag('MD', "2C2^T10")
        self.assertEqual(
            "AAcAATAAAAAAAAAA",
            a.get_reference_sequence())

    def testMDTagComplex(self):
        a = self.build_read()

        a.cigarstring = "5S5M1I2D5M5S"
        a.query_sequence = "G" * 5 + "A" * 11 + "G" * 5
        a.set_tag('MD', "2C2^TC5")
        self.assertEqual(
            "AAcAATCAAAAA",
            a.get_reference_sequence())

        a.cigarstring = "5S5M2D1I5M5S"
        a.query_sequence = "G" * 5 + "A" * 11 + "G" * 5
        a.set_tag('MD', "2C2^TC5")
        self.assertEqual(
            "AAcAATCAAAAA",
            a.get_reference_sequence())

        # insertion in reference overlapping deletion in reference
        # read: AACCCCA---AAA
        # ref:  AA----AGGGAAA
        a.cigarstring = "2M4I1M3D3M"
        a.set_tag("MD", "3^GGG3")
        a.query_sequence = "AACCCCAAAA"
        self.assertEqual(
            "AAAGGGAAA",
            a.get_reference_sequence())

        a.cigarstring = "5M2D2I2M"
        a.set_tag("MD", "4C^TT2")
        a.query_sequence = "A" * 9
        self.assertEqual(
            "AAAAcTTAA",
            a.get_reference_sequence())

    def testArrayTags(self):

        r = self.build_read()

        def c(r, l):
            r.tags = [('ZM', l)]
            self.assertEqual(list(r.opt("ZM")), list(l))

        # signed integers
        c(r, (-1, 1))
        c(r, (-1, 100))
        c(r, (-1, 200))
        c(r, (-1, 1000))
        c(r, (-1, 30000))
        c(r, (-1, 50000))
        c(r, (1, -1))
        c(r, (1, -100))
        c(r, (1, -200))
        c(r, (1, -1000))
        c(r, (1, -30000))
        c(r, (1, -50000))

        # unsigned integers
        c(r, (1, 100))
        c(r, (1, 1000))
        c(r, (1, 10000))
        c(r, (1, 100000))

        # floats
        c(r, (1.0, 100.0))

    def testLongTags(self):
        '''see issue 115'''

        r = self.build_read()
        rg = 'HS2000-899_199.L3'
        tags = [('XC', 85), ('XT', 'M'), ('NM', 5),
                ('SM', 29), ('AM', 29), ('XM', 1),
                ('XO', 1), ('XG', 4), ('MD', '37^ACCC29T18'),
                ('XA', '5,+11707,36M1I48M,2;21,-48119779,46M1I38M,2;hs37d5,-10060835,40M1D45M,3;5,+11508,36M1I48M,3;hs37d5,+6743812,36M1I48M,3;19,-59118894,46M1I38M,3;4,-191044002,6M1I78M,3;')]  # noqa

        r.tags = tags
        r.tags += [("RG", rg)] * 100
        tags += [("RG", rg)] * 100

        self.assertEqual(tags, r.tags)

    def testNegativeIntegers(self):
        x = -2
        aligned_read = self.build_read()
        aligned_read.tags = [("XD", int(x))]
        self.assertEqual(aligned_read.opt('XD'), x)
        # print (aligned_read.tags)

    def testNegativeIntegersWrittenToFile(self):
        r = self.build_read()
        x = -2
        r.tags = [("XD", x)]
        with pysam.AlignmentFile(
                "tests/test.bam",
                "wb",
                referencenames=("chr1",),
                referencelengths=(1000,)) as outf:
            outf.write(r)
        with pysam.AlignmentFile("tests/test.bam") as inf:
            r = next(inf)

        self.assertEqual(r.tags, [("XD", x)])
        os.unlink("tests/test.bam")


class TestCopy(ReadTest):

    def testCopy(self):
        a = self.build_read()
        b = copy.copy(a)
        # check if a and be are the same
        self.assertEqual(a, b)

        # check if they map to different objects
        a.query_name = 'ReadA'
        b.query_name = 'ReadB'
        self.assertEqual(a.query_name, 'ReadA')
        self.assertEqual(b.query_name, 'ReadB')

    def testDeepCopy(self):
        a = self.build_read()
        b = copy.deepcopy(a)
        # check if a and be are the same
        self.assertEqual(a, b)

        # check if they map to different objects
        a.query_name = 'ReadA'
        b.query_name = 'ReadB'
        self.assertEqual(a.query_name, 'ReadA')
        self.assertEqual(b.query_name, 'ReadB')


class TestSetTagGetTag(ReadTest):

    def check_tag(self, tag, value, value_type, alt_value_type=None):
        a = self.build_read()
        a.set_tag(tag, value, value_type=value_type)
        v, t = a.get_tag(tag, with_value_type=True)
        self.assertEqual(v, value)

        if alt_value_type:
            self.assertEqual(t, alt_value_type)
        else:
            self.assertEqual(t, value_type)

    def test_set_tag_with_A(self):
        self.check_tag('TT', "x", value_type="A")

    def test_set_tag_with_a(self):
        self.check_tag('TT', "x", value_type="a", alt_value_type="A")

    def test_set_tag_with_C(self):
        self.check_tag('TT', 12, value_type="C")

    def test_set_tag_with_c(self):
        self.check_tag('TT', 12, value_type="c")

    def test_set_tag_with_S(self):
        self.check_tag('TT', 12, value_type="S")

    def test_set_tag_with_s(self):
        self.check_tag('TT', 12, value_type="s")

    def test_set_tag_with_I(self):
        self.check_tag('TT', 12, value_type="I")

    def test_set_tag_with_i(self):
        self.check_tag('TT', 12, value_type="i")

    def test_set_tag_with_f(self):
        self.check_tag('TT', 2.5, value_type="f")

    def test_set_tag_with_d(self):
        self.check_tag('TT', 2.5, value_type="d")

    def test_set_tag_with_H(self):
        self.check_tag('TT', "AE12", value_type="H")

    def test_set_tag_with_automated_type_detection(self):
        self.check_tag('TT', -(1 << 7), value_type=None, alt_value_type="c")
        self.check_tag('TT', -(1 << 7) - 1,
                       value_type=None, alt_value_type="s")
        self.check_tag('TT', -(1 << 15), value_type=None, alt_value_type="s")
        self.check_tag('TT', -(1 << 15) - 1,
                       value_type=None, alt_value_type="i")
        self.check_tag('TT', -(1 << 31), value_type=None, alt_value_type="i")
        self.assertRaises(
            ValueError,
            self.check_tag,
            'TT',
            -(1 << 31) - 1,
            value_type=None,
            alt_value_type="i")

        self.check_tag('TT', (1 << 8) - 1, value_type=None, alt_value_type="C")
        self.check_tag('TT', (1 << 8), value_type=None, alt_value_type="S")
        self.check_tag('TT', (1 << 16) - 1,
                       value_type=None, alt_value_type="S")
        self.check_tag('TT', (1 << 16), value_type=None, alt_value_type="I")
        self.check_tag('TT', (1 << 32) - 1,
                       value_type=None, alt_value_type="I")
        self.assertRaises(
            ValueError,
            self.check_tag,
            'TT',
            (1 << 32),
            value_type=None,
            alt_value_type="I")


class TestSetTagsGetTag(TestSetTagGetTag):

    def check_tag(self, tag, value, value_type, alt_value_type=None):
        a = self.build_read()
        a.set_tags([(tag, value, value_type)])
        v, t = a.get_tag(tag, with_value_type=True)
        if alt_value_type:
            self.assertEqual(t, alt_value_type)
        else:
            self.assertEqual(t, value_type)
        self.assertEqual(v, value)


class TestAsString(unittest.TestCase):

    def test_as_string_with_explicit_alignment_file(self):
        with open(os.path.join(BAM_DATADIR, "ex2.sam")) as samf:
            reference = [x[:-1] for x in samf if not x.startswith("@")]

        with pysam.AlignmentFile(
                os.path.join(BAM_DATADIR, "ex2.bam"), "r") as pysamf:
            for s, p in zip(reference, pysamf):
                self.assertEqual(s, p.tostring(pysamf))

    def test_as_string_without_alignment_file(self):
        with open(os.path.join(BAM_DATADIR, "ex2.sam")) as samf:
            reference = [x[:-1] for x in samf if not x.startswith("@")]

        with pysam.AlignmentFile(
            os.path.join(BAM_DATADIR, "ex2.bam"), "r") as pysamf:
            for s, p in zip(reference, pysamf):
                self.assertEqual(s, p.tostring())
                

class TestEnums(unittest.TestCase):

    def test_cigar_enums_are_defined(self):
        self.assertEqual(pysam.CMATCH, 0)
        self.assertEqual(pysam.CINS, 1)
        self.assertEqual(pysam.CDEL, 2)
        self.assertEqual(pysam.CREF_SKIP, 3)
        self.assertEqual(pysam.CSOFT_CLIP, 4)
        self.assertEqual(pysam.CHARD_CLIP, 5)
        self.assertEqual(pysam.CPAD, 6)
        self.assertEqual(pysam.CEQUAL, 7)
        self.assertEqual(pysam.CDIFF, 8)
        self.assertEqual(pysam.CBACK, 9)

    def test_sam_flags_are_defined(self):
        self.assertEqual(pysam.FPAIRED, 1)
        self.assertEqual(pysam.FPROPER_PAIR, 2)
        self.assertEqual(pysam.FUNMAP, 4)
        self.assertEqual(pysam.FMUNMAP, 8)
        self.assertEqual(pysam.FREVERSE, 16)
        self.assertEqual(pysam.FMREVERSE, 32)
        self.assertEqual(pysam.FREAD1, 64)
        self.assertEqual(pysam.FREAD2, 128)
        self.assertEqual(pysam.FSECONDARY, 256)
        self.assertEqual(pysam.FQCFAIL, 512)
        self.assertEqual(pysam.FDUP, 1024)
        self.assertEqual(pysam.FSUPPLEMENTARY, 2048)


class TestBuildingReadsWithoutHeader(unittest.TestCase):
    
    def build_read(self):
        '''build an example read, but without header information.'''

        a = pysam.AlignedSegment()
        a.query_name = "read_12345"
        a.query_sequence = "ACGT" * 10
        a.flag = 0
        a.reference_id = -1
        a.reference_start = 20
        a.mapping_quality = 20
        a.cigartuples = ((0, 10), (2, 1), (0, 9), (1, 1), (0, 20))
        a.next_reference_id = 0
        a.next_reference_start = 200
        a.template_length = 167
        a.query_qualities = pysam.qualitystring_to_array("1234") * 10
        # todo: create tags
        return a

    def test_read_can_be_constructed_without_header(self):
        read = self.build_read()
        self.assertEqual(read.query_name, "read_12345")
            
    def test_reference_id_can_be_set(self):
        read = self.build_read()
        read.reference_id = 2
        self.assertEqual(read.reference_id, 2)

    def test_reference_name_is_not_available(self):
        read = self.build_read()
        self.assertRaises(
            ValueError,
            getattr,
            read,
            "reference_name")
        self.assertRaises(
            ValueError,
            setattr,
            read,
            "reference_name",
            2)
        
    def test_read_can_be_written_to_file(self):
        tmpfilename = get_temp_filename(".bam")
        with pysam.AlignmentFile(tmpfilename, "wb",
                                 reference_names=["chr1", "chr2", "chr3"],
                                 reference_lengths=[1000, 2000, 3000]) as outf:
            read = self.build_read()
            read.reference_id = 2
            outf.write(read)

        stdout = pysam.samtools.view(tmpfilename)
        chromosome = stdout.split("\t")[2]
        self.assertEqual(chromosome, "chr3")
        os.unlink(tmpfilename)


if __name__ == "__main__":
    unittest.main()<|MERGE_RESOLUTION|>--- conflicted
+++ resolved
@@ -444,11 +444,6 @@
         self.assertEqual(a.query_alignment_length, 20)
 
     def test_query_length_is_limited(self):
-<<<<<<< HEAD
-        
-=======
-
->>>>>>> 5900e8ee
         a = self.build_read()
         a.query_name = "A" * 1
         a.query_name = "A" * 251
@@ -530,11 +525,6 @@
 class TestCigarStats(ReadTest):
 
     def testStats(self):
-<<<<<<< HEAD
-        
-=======
-
->>>>>>> 5900e8ee
         a = self.build_read()
 
         a.cigarstring = None
