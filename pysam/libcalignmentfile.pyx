--- conflicted
+++ resolved
@@ -77,21 +77,19 @@
 
 cimport cython
 
-<<<<<<< HEAD
+
 __all__ = [
     "AlignmentFile",
     "AlignmentHeader",
     "IteratorRow",
     "IteratorColumn",
     "IndexedReads"]
-=======
 
 IndexStats = collections.namedtuple("IndexStats",
                                     ("contig",
                                      "mapped",
                                      "unmapped",
                                      "total"))
->>>>>>> 5900e8ee
 
 ########################################################
 ## global variables
@@ -852,17 +850,11 @@
             self.htsfile = self._open_htsfile()
 
             if self.htsfile == NULL:
-<<<<<<< HEAD
-                raise OSError("could not open file `{}` (mode='{}')".format(filename, mode))
-            
-=======
                 if errno:
                     raise IOError(errno, "could not open alignment file `{}`: {}".format(force_str(filename),
                                   force_str(strerror(errno))))
                 else:
                     raise ValueError("could not open alignment file `{}`".format(force_str(filename)))
-
->>>>>>> 5900e8ee
             # set filename with reference sequences. If no filename
             # is given, the CRAM reference arrays will be built from
             # the @SQ header in the header
@@ -881,17 +873,11 @@
             self.htsfile = self._open_htsfile()
 
             if self.htsfile == NULL:
-<<<<<<< HEAD
-                raise ValueError(
-                    "could not open file (mode='%s') - "
-                    "is it SAM/BAM/CRAM format?" % mode)
-=======
                 if errno:
                     raise IOError(errno, "could not open alignment file `{}`: {}".format(force_str(filename),
                                   force_str(strerror(errno))))
                 else:
                     raise ValueError("could not open alignment file `{}`".format(force_str(filename)))
->>>>>>> 5900e8ee
 
             if self.htsfile.format.category != sequence_data:
                 raise ValueError("file does not contain alignment data")
@@ -901,7 +887,6 @@
             # bam/cram files require a valid header
             if self.is_bam or self.is_cram:
                 with nogil:
-<<<<<<< HEAD
                     hdr = sam_hdr_read(self.htsfile)
                 if hdr == NULL:
                     raise ValueError(
@@ -928,30 +913,6 @@
                             "please provide reference_names and reference_lengths")
                     self.header = makeAlignmentHeader(hdr)
                 
-=======
-                    self.header = sam_hdr_read(self.htsfile)
-
-            # in sam files a header is optional, but requires
-            # reference names and lengths
-            elif reference_names and reference_lengths:
-                self.header = build_header_from_list(
-                    reference_names,
-                    reference_lengths,
-                    add_sq_text=add_sq_text,
-                    text=text)
-            else:
-                with nogil:
-                    self.header = sam_hdr_read(self.htsfile)
-
-                if self.header == NULL:
-                    raise ValueError(
-                        "file `{}` does not have valid header, "
-                        "please provide reference_names and reference_lengths".format(force_str(filename)))
-
-            if self.header == NULL:
-                raise ValueError("file `{}` does not have valid header".format(force_str(filename)))
-
->>>>>>> 5900e8ee
             # set filename with reference sequences
             if self.is_cram and reference_filename:
                 creference_filename = self.reference_filename
@@ -1064,10 +1025,7 @@
             contig, start, stop, region, tid,
             end=end, reference=reference)
 
-        if rtid < 0:
-            raise IndexError("can not fetch unmapped reads via tid")
-        
-        # Turn of re-opening if htsfile is a stream
+       # Turn of re-opening if htsfile is a stream
         if self.is_stream:
             multiple_iterators = False
 
@@ -1730,8 +1688,6 @@
                 n = hts_idx_get_n_no_coor(self.index)
             return n
 
-<<<<<<< HEAD
-=======
     def get_index_statistics(self):
         """return statistics about mapped/unmapped reads per chromosome as
         they are stored in the index.
@@ -1759,116 +1715,6 @@
                 
         return results
 
-    property text:
-        '''string with the full contents of the :term:`sam file` header as a
-        string.
-
-        This is a read-only attribute.
-
-        See :attr:`pysam.AlignmentFile.header` to get a parsed
-        representation of the header.
-        '''
-        def __get__(self):
-            if not self.is_open:
-                raise ValueError( "I/O operation on closed file" )
-            return from_string_and_size(self.header.text, self.header.l_text)
-
-    property header:
-        """two-level dictionay with header information from the file.
-
-        This is a read-only attribute.
-
-        The first level contains the record (``HD``, ``SQ``, etc) and
-        the second level contains the fields (``VN``, ``LN``, etc).
-
-        The parser is validating and will raise an AssertionError if
-        if encounters any record or field tags that are not part of
-        the SAM specification. Use the
-        :attr:`pysam.AlignmentFile.text` attribute to get the unparsed
-        header.
-
-        The parsing follows the SAM format specification with the
-        exception of the ``CL`` field. This option will consume the
-        rest of a header line irrespective of any additional fields.
-        This behaviour has been added to accommodate command line
-        options that contain characters that are not valid field
-        separators.
-
-        """
-        def __get__(self):
-            if not self.is_open:
-                raise ValueError( "I/O operation on closed file" )
-
-            result = {}
-
-            if self.header.text != NULL:
-                # convert to python string (note: call self.text to
-                # create 0-terminated string)
-                t = self.text
-                for line in t.split("\n"):
-                    if not line.strip(): continue
-                    assert line.startswith("@"), \
-                        "header line without '@': '%s'" % line
-                    fields = line[1:].split("\t")
-                    record = fields[0]
-                    assert record in VALID_HEADER_TYPES, \
-                        "header line with invalid type '%s': '%s'" % (record, line)
-
-                    # treat comments
-                    if record == "CO":
-                        if record not in result:
-                            result[record] = []
-                        result[record].append("\t".join( fields[1:]))
-                        continue
-                    # the following is clumsy as generators do not work?
-                    x = {}
-
-                    for idx, field in enumerate(fields[1:]):
-                        if ":" not in field:
-                            raise ValueError("malformatted header: no ':' in field" )
-                        key, value = field.split(":", 1)
-                        if key in ("CL",):
-                            # special treatment for command line
-                            # statements (CL). These might contain
-                            # characters that are non-conformant with
-                            # the valid field separators in the SAM
-                            # header. Thus, in contravention to the
-                            # SAM API, consume the rest of the line.
-                            key, value = "\t".join(fields[idx+1:]).split(":", 1)
-                            x[key] = KNOWN_HEADER_FIELDS[record][key](value)
-                            break
-
-                        # interpret type of known header record tags, default to str
-                        x[key] = KNOWN_HEADER_FIELDS[record].get(key, str)(value)
-
-                    if VALID_HEADER_TYPES[record] == dict:
-                        if record in result:
-                            raise ValueError(
-                                "multiple '%s' lines are not permitted" % record)
-
-                        result[record] = x
-                    elif VALID_HEADER_TYPES[record] == list:
-                        if record not in result: result[record] = []
-                        result[record].append(x)
-
-                # if there are no SQ lines in the header, add the
-                # reference names from the information in the bam
-                # file.
-                #
-                # Background: c-samtools keeps the textual part of the
-                # header separate from the list of reference names and
-                # lengths. Thus, if a header contains only SQ lines,
-                # the SQ information is not part of the textual header
-                # and thus are missing from the output. See issue 84.
-                if "SQ" not in result:
-                    sq = []
-                    for ref, length in zip(self.references, self.lengths):
-                        sq.append({'LN': length, 'SN': ref })
-                    result["SQ"] = sq
-
-            return result
-
->>>>>>> 5900e8ee
     ###############################################################
     ## file-object like iterator access
     ## note: concurrent access will cause errors (see IteratorRow
@@ -2324,15 +2170,9 @@
 
     def __next__(self):
         cdef int ret = self.cnext()
-<<<<<<< HEAD
-        if (ret >= 0):
+        if ret >= 0:
             return makeAlignedSegment(self.b, self.header)
-        elif (ret == -2):
-=======
-        if ret >= 0:
-            return makeAlignedSegment(self.b, self.samfile)
         elif ret == -2:
->>>>>>> 5900e8ee
             raise IOError('truncated file')
         else:
             raise StopIteration
@@ -2533,13 +2373,8 @@
         self.iterdata.iter = self.iter.iter
         self.iterdata.seq = NULL
         self.iterdata.tid = -1
-<<<<<<< HEAD
         self.iterdata.header = self.samfile.header.ptr
 
-=======
-        self.iterdata.header = self.samfile.header
-        
->>>>>>> 5900e8ee
         if self.fastafile is not None:
             self.iterdata.fastafile = self.fastafile.fastafile
         else:
@@ -2670,13 +2505,9 @@
                                     self.tid,
                                     self.pos,
                                     self.n_plp,
-<<<<<<< HEAD
+                                    self.min_base_quality,
+                                    self.iterdata.seq,
                                     self.samfile.header)
-=======
-                                    self.min_base_quality,
-                                    self.samfile,
-                                    self.iterdata.seq)
->>>>>>> 5900e8ee
 
 
 cdef class IteratorColumnAllRefs(IteratorColumn):
@@ -2712,29 +2543,13 @@
                 continue
 
             # return result, if within same reference
-<<<<<<< HEAD
-            if self.plp != NULL:
-                return makePileupColumn(&self.plp,
-                                        self.tid,
-                                        self.pos,
-                                        self.n_plp,
-                                        self.samfile.header)
-
-            # otherwise, proceed to next reference or stop
-            self.tid += 1
-            if self.tid < self.samfile.nreferences:
-                self.setupIteratorData(self.tid, 0, MAX_POS, 0)
-            else:
-                raise StopIteration
-=======
             return makePileupColumn(&self.plp,
                                     self.tid,
                                     self.pos,
                                     self.n_plp,
                                     self.min_base_quality,
-                                    self.samfile,
-                                    self.iterdata.seq)
->>>>>>> 5900e8ee
+                                    self.iterdata.seq,
+                                    self.samfile.header)
 
 
 cdef class SNPCall:
@@ -2871,6 +2686,7 @@
                 ret = sam_read1(self.htsfile,
                                 hdr,
                                 b)
+
             if ret > 0:
                 qname = charptr_to_str(pysam_bam_get_qname(b))
                 self.index[qname].append(pos)
