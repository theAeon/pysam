--- conflicted
+++ resolved
@@ -1,10 +1,5 @@
 # pysam versioning information
-
-<<<<<<< HEAD
 __version__ = "0.11.2"
-=======
-__version__ = "0.11.1"
->>>>>>> a7dc4265
 
 # TODO: upgrade number
 __samtools_version__ = "1.4"
