--- conflicted
+++ resolved
@@ -1,9 +1,5 @@
 # cython: embedsignature=True
-<<<<<<< HEAD
 # cython: profile=False
-=======
-# cython: profile=True
->>>>>>> 99e12603
 # adds doc-strings for sphinx
 import tempfile
 import os
