--- conflicted
+++ resolved
@@ -4,34 +4,6 @@
 import tempfile
 import os
 import sys
-<<<<<<< HEAD
-import platform
-from cpython cimport PyBytes_Check, PyUnicode_Check
-from cpython.version cimport PY_MAJOR_VERSION
-
-#####################################################
-## Python 3 compatibility functions
-IS_PYTHON3 = PY_MAJOR_VERSION >= 3
-
-cdef bytes _forceBytes(object s):
-    u"""convert string or unicode object to bytes, assuming ascii encoding.
-    """
-    if PY_MAJOR_VERSION < 3:
-        return s
-    elif s is None:
-        return None
-    elif PyBytes_Check(s):
-        return s
-    elif PyUnicode_Check(s):
-        return s.encode('ascii')
-    else:
-        raise TypeError, u"Argument must be string, bytes or unicode."
-
-
-cdef inline bytes _forceCmdlineBytes(object s):
-    return _forceBytes(s)
-=======
->>>>>>> 7e9b1156
 
 from cutils cimport force_bytes, force_cmdline_bytes
 
