--- conflicted
+++ resolved
@@ -562,7 +562,8 @@
 #####################################################################
 ## factory methods for instantiating extension classes
 cdef class AlignedSegment
-cdef AlignedSegment makeAlignedSegment(bam1_t *src, AlignmentHeader header):
+cdef AlignedSegment makeAlignedSegment(bam1_t *src,
+                                       AlignmentHeader header):
     '''return an AlignedSegment object constructed from `src`'''
     # note that the following does not call __init__
     cdef AlignedSegment dest = AlignedSegment.__new__(AlignedSegment)
@@ -572,18 +573,13 @@
 
 
 cdef class PileupColumn
-<<<<<<< HEAD
-cdef PileupColumn makePileupColumn(bam_pileup1_t **plp, int tid, int pos,
-                                   int n_pu, AlignmentHeader header):
-=======
-cdef makePileupColumn(bam_pileup1_t ** plp,
+cdef PileupColumn makePileupColumn(bam_pileup1_t ** plp,
                       int tid,
                       int pos,
                       int n_pu,
                       uint32_t min_base_quality,
-                      AlignmentFile alignment_file,
-                      char * reference_sequence):
->>>>>>> 5900e8ee
+                      char * reference_sequence,
+                      AlignmentHeader header):
     '''return a PileupColumn object constructed from pileup in `plp` and
     setting additional attributes.
 
@@ -605,7 +601,8 @@
 
 
 cdef class PileupRead
-cdef PileupRead makePileupRead(bam_pileup1_t *src, AlignmentHeader header):
+cdef PileupRead makePileupRead(bam_pileup1_t *src,
+                               AlignmentHeader header):
     '''return a PileupRead object construted from a bam_pileup1_t * object.'''
     # note that the following does not call __init__
     cdef PileupRead dest = PileupRead.__new__(PileupRead)
@@ -2685,16 +2682,10 @@
             # warning: there could be problems if self.n and self.buf are
             # out of sync.
             for x from 0 <= x < self.n_pu:
-<<<<<<< HEAD
-                pileups.append(
-                    makePileupRead(&self.plp[0][x],
-                                   self.header))
-=======
                 p = &(self.plp[0][x])
                 if pileup_base_qual_skip(p, self.min_base_quality):
                     continue
-                pileups.append(makePileupRead(p, self._alignment_file))
->>>>>>> 5900e8ee
+                pileups.append(makePileupRead(p, self.header))
             return pileups
 
     ########################################################
