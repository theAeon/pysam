--- conflicted
+++ resolved
@@ -287,10 +287,7 @@
         if valuetype is None:
             typecode = 0
         else:
-<<<<<<< HEAD
-=======
             # only first character in valuecode matters
->>>>>>> f065647c
             if IS_PYTHON3:
                 typecode = force_bytes(valuetype)[0]
             else:
