# cython: embedsignature=True
# cython: profile=True
###############################################################################
###############################################################################
# Cython wrapper for SAM/BAM/CRAM files based on htslib
###############################################################################
# The principal classes defined in this module are:
#
# class AlignedSegment  an aligned segment (read)
#
# class PileupColumn    a collection of segments (PileupRead) aligned to
#                       a particular genomic position.
#
# class PileupRead      an AlignedSegment aligned to a particular genomic
#                       position. Contains additional attributes with respect
#                       to this.
#
# Additionally this module defines numerous additional classes that are part
# of the internal API. These are:
#
# Various iterator classes to iterate over alignments in sequential (IteratorRow)
# or in a stacked fashion (IteratorColumn):
#
# class IteratorRow
# class IteratorRowRegion
# class IteratorRowHead
# class IteratorRowAll
# class IteratorRowAllRefs
# class IteratorRowSelection
#
###############################################################################
#
# The MIT License
#
# Copyright (c) 2015 Andreas Heger
#
# Permission is hereby granted, free of charge, to any person obtaining a
# copy of this software and associated documentation files (the "Software"),
# to deal in the Software without restriction, including without limitation
# the rights to use, copy, modify, merge, publish, distribute, sublicense,
# and/or sell copies of the Software, and to permit persons to whom the
# Software is furnished to do so, subject to the following conditions:
#
# The above copyright notice and this permission notice shall be included in
# all copies or substantial portions of the Software.
#
# THE SOFTWARE IS PROVIDED "AS IS", WITHOUT WARRANTY OF ANY KIND, EXPRESS OR
# IMPLIED, INCLUDING BUT NOT LIMITED TO THE WARRANTIES OF MERCHANTABILITY,
# FITNESS FOR A PARTICULAR PURPOSE AND NONINFRINGEMENT.  IN NO EVENT SHALL
# THE AUTHORS OR COPYRIGHT HOLDERS BE LIABLE FOR ANY CLAIM, DAMAGES OR OTHER
# LIABILITY, WHETHER IN AN ACTION OF CONTRACT, TORT OR OTHERWISE, ARISING
# FROM, OUT OF OR IN CONNECTION WITH THE SOFTWARE OR THE USE OR OTHER
# DEALINGS IN THE SOFTWARE.
#
###############################################################################
import re
import array
import json
import string
import ctypes
import struct

cimport cython
from cpython cimport array as c_array
from cpython.version cimport PY_MAJOR_VERSION
from cpython cimport PyBytes_FromStringAndSize
from libc.string cimport strchr
from cpython cimport array as c_array
from libc.stdint cimport INT8_MIN, INT16_MIN, INT32_MIN, \
    INT8_MAX, INT16_MAX, INT32_MAX, \
    UINT8_MAX, UINT16_MAX, UINT32_MAX

from pysam.libchtslib cimport HTS_IDX_NOCOOR
from pysam.libcutils cimport force_bytes, force_str, \
    charptr_to_str, charptr_to_bytes
from pysam.libcutils cimport qualities_to_qualitystring, qualitystring_to_array, \
    array_to_qualitystring

# Constants for binary tag conversion
cdef char * htslib_types = 'cCsSiIf'
cdef char * parray_types = 'bBhHiIf'

cdef bint IS_PYTHON3 = PY_MAJOR_VERSION >= 3

# translation tables

# cigar code to character and vice versa
cdef char* CODE2CIGAR= "MIDNSHP=XB"
cdef int NCIGAR_CODES = 10

if IS_PYTHON3:
    CIGAR2CODE = dict([y, x] for x, y in enumerate(CODE2CIGAR))
    maketrans = str.maketrans
else:
    CIGAR2CODE = dict([ord(y), x] for x, y in enumerate(CODE2CIGAR))
    maketrans = string.maketrans

CIGAR_REGEX = re.compile("(\d+)([MIDNSHP=XB])")

# names for keys in dictionary representation of an AlignedSegment
KEY_NAMES = ["name", "flag", "ref_name", "ref_pos", "map_quality", "cigar",
             "next_ref_name", "next_ref_pos", "length", "seq", "qual", "tags"]

#####################################################################
# C multiplication with wrapping around
cdef inline uint32_t c_mul(uint32_t a, uint32_t b):
    return (a * b) & 0xffffffff


cdef inline uint8_t tolower(uint8_t ch):
    if ch >= 65 and ch <= 90:
        return ch + 32
    else:
        return ch


cdef inline uint8_t toupper(uint8_t ch):
    if ch >= 97 and ch <= 122:
        return ch - 32
    else:
        return ch


cdef inline uint8_t strand_mark_char(uint8_t ch, bam1_t *b):
    if ch == '=':
        if bam_is_rev(b):
            return ','
        else:
            return '.'
    else:
        if bam_is_rev(b):
            return tolower(ch)
        else:
            return toupper(ch)


cdef inline bint pileup_base_qual_skip(const bam_pileup1_t * p, uint32_t threshold):
    cdef uint32_t c
    if p.qpos < p.b.core.l_qseq:
        c = bam_get_qual(p.b)[p.qpos]
    else:
        c = 0
    if c < threshold:
        return True
    return False


cdef inline char map_typecode_htslib_to_python(uint8_t s):
    """map an htslib typecode to the corresponding python typecode
    to be used in the struct or array modules."""

    # map type from htslib to python array
    cdef char * f = strchr(htslib_types, s)

    if f == NULL:
        return 0
    return parray_types[f - htslib_types]


cdef inline uint8_t map_typecode_python_to_htslib(char s):
    """determine value type from type code of array"""
    cdef char * f = strchr(parray_types, s)
    if f == NULL:
        return 0
    return htslib_types[f - parray_types]


cdef inline void update_bin(bam1_t * src):
    if src.core.flag & BAM_FUNMAP:
        # treat alignment as length of 1 for unmapped reads
        src.core.bin = hts_reg2bin(
            src.core.pos,
            src.core.pos + 1,
            14,
            5)
    elif pysam_get_n_cigar(src):
        src.core.bin = hts_reg2bin(
            src.core.pos,
            bam_endpos(src),
            14,
            5)
    else:
        src.core.bin = hts_reg2bin(
            src.core.pos,
            src.core.pos + 1,
            14,
            5)


# optional tag data manipulation
cdef convert_binary_tag(uint8_t * tag):
    """return bytesize, number of values and array of values
    in aux_data memory location pointed to by tag."""
    cdef uint8_t auxtype
    cdef uint8_t byte_size
    cdef int32_t nvalues
    # get byte size
    auxtype = tag[0]
    byte_size = aux_type2size(auxtype)
    tag += 1
    # get number of values in array
    nvalues = (<int32_t*>tag)[0]
    tag += 4

    # define python array
    cdef c_array.array c_values = array.array(
        chr(map_typecode_htslib_to_python(auxtype)))
    c_array.resize(c_values, nvalues)

    # copy data
    memcpy(c_values.data.as_voidptr, <uint8_t*>tag, nvalues * byte_size)

    # no need to check for endian-ness as bam1_core_t fields
    # and aux_data are in host endian-ness. See sam.c and calls
    # to swap_data
    return byte_size, nvalues, c_values


cdef inline uint8_t get_tag_typecode(value, value_type=None):
    """guess type code for a *value*. If *value_type* is None, the type
    code will be inferred based on the Python type of *value*

    """
    # 0 is unknown typecode
    cdef char typecode = 0

    if value_type is None:
        if isinstance(value, int):
            if value < 0:
                if value >= INT8_MIN:
                    typecode = 'c'
                elif value >= INT16_MIN:
                    typecode = 's'
                elif value >= INT32_MIN:
                    typecode = 'i'
            # unsigned ints
            else:
                if value <= UINT8_MAX:
                    typecode = 'C'
                elif value <= UINT16_MAX:
                    typecode = 'S'
                elif value <= UINT32_MAX:
                    typecode = 'I'
        elif isinstance(value, float):
            typecode = 'f'
        elif isinstance(value, str):
            typecode = 'Z'
        elif isinstance(value, bytes):
            typecode = 'Z'
        elif isinstance(value, array.array) or \
                isinstance(value, list) or \
                isinstance(value, tuple):
            typecode = 'B'
    else:
        if value_type in 'aAsSIcCZidfH':
            typecode = force_bytes(value_type)[0]

    return typecode


cdef inline uint8_t get_btag_typecode(value, min_value=None, max_value=None):
    '''returns the value typecode of a value.

    If max is specified, the appropriate type is returned for a range
    where value is the minimum.

    Note that this method returns types from the extended BAM alphabet
    of types that includes tags that are not part of the SAM
    specification.
    '''


    cdef uint8_t typecode

    t = type(value)

    if t is float:
        typecode = 'f'
    elif t is int:
        if max_value is None:
            max_value = value
        if min_value is None:
            min_value = value
        # signed ints
        if min_value < 0:
            if min_value >= INT8_MIN and max_value <= INT8_MAX:
                typecode = 'c'
            elif min_value >= INT16_MIN and max_value <= INT16_MAX:
                typecode = 's'
            elif min_value >= INT32_MIN or max_value <= INT32_MAX:
                typecode = 'i'
            else:
                raise ValueError(
                    "at least one signed integer out of range of "
                    "BAM/SAM specification")
        # unsigned ints
        else:
            if max_value <= UINT8_MAX:
                typecode = 'C'
            elif max_value <= UINT16_MAX:
                typecode = 'S'
            elif max_value <= UINT32_MAX:
                typecode = 'I'
            else:
                raise ValueError(
                    "at least one integer out of range of BAM/SAM specification")
    else:
        # Note: hex strings (H) are not supported yet
        if t is not bytes:
            value = value.encode('ascii')
        if len(value) == 1:
            typecode = 'A'
        else:
            typecode = 'Z'

    return typecode


# mapping python array.array and htslib typecodes to struct typecodes
DATATYPE2FORMAT = {
    ord('c'): ('b', 1),
    ord('C'): ('B', 1),
    ord('s'): ('h', 2),
    ord('S'): ('H', 2),
    ord('i'): ('i', 4),
    ord('I'): ('I', 4),
    ord('f'): ('f', 4),
    ord('d'): ('d', 8),
    ord('A'): ('c', 1),
    ord('a'): ('c', 1)}


cdef inline pack_tags(tags):
    """pack a list of tags. Each tag is a tuple of (tag, tuple).

    Values are packed into the most space efficient data structure
    possible unless the tag contains a third field with the typecode.

    Returns a format string and the associated list of arguments to be
    used in a call to struct.pack_into.
    """
    fmts, args = ["<"], []

    # htslib typecode
    cdef uint8_t typecode
    for tag in tags:

        if len(tag) == 2:
            pytag, value = tag
            valuetype = None
        elif len(tag) == 3:
            pytag, value, valuetype = tag
        else:
            raise ValueError("malformatted tag: %s" % str(tag))

        if valuetype is None:
            typecode = 0
        else:
            # only first character in valuecode matters
            if IS_PYTHON3:
                typecode = force_bytes(valuetype)[0]
            else:
                typecode = ord(valuetype[0])

        pytag = force_bytes(pytag)
        pytype = type(value)

        if pytype is tuple or pytype is list:
            # binary tags from tuples or lists
            if not typecode:
                # automatically determine value type - first value
                # determines type. If there is a mix of types, the
                # result is undefined.
                typecode = get_btag_typecode(min(value),
                                             min_value=min(value),
                                             max_value=max(value))

            if typecode not in DATATYPE2FORMAT:
                raise ValueError("invalid value type '{}'".format(chr(typecode)))

            datafmt = "2sBBI%i%s" % (len(value), DATATYPE2FORMAT[typecode][0])
            args.extend([pytag[:2],
                         ord("B"),
                         typecode,
                         len(value)] + list(value))

        elif isinstance(value, array.array):
            # binary tags from arrays
            if typecode == 0:
                typecode = map_typecode_python_to_htslib(ord(value.typecode))

                if typecode == 0:
                    raise ValueError("unsupported type code '{}'".format(value.typecode))

            if typecode not in DATATYPE2FORMAT:
                raise ValueError("invalid value type '{}' ({})".format(chr(typecode), array.typecode))

            # use array.tostring() to retrieve byte representation and
            # save as bytes
            datafmt = "2sBBI%is" % (len(value) * DATATYPE2FORMAT[typecode][1])
            if IS_PYTHON3:
                args.extend([pytag[:2],
                             ord("B"),
                             typecode,
                             len(value),
                             value.tobytes()])
            else:
                args.extend([pytag[:2],
                             ord("B"),
                             typecode,
                             len(value),
                             force_bytes(value.tostring())])

        else:
            if typecode == 0:
                typecode = get_tag_typecode(value)
                if typecode == 0:
                    raise ValueError("could not deduce typecode for value {}".format(value))

            if typecode == 'a' or typecode == 'A' or typecode == 'Z' or typecode == 'H':
                value = force_bytes(value)

            if typecode == "a":
                typecode = 'A'

            if typecode == 'Z' or typecode == 'H':
                datafmt = "2sB%is" % (len(value)+1)
            else:
                datafmt = "2sB%s" % DATATYPE2FORMAT[typecode][0]

            args.extend([pytag[:2],
                         typecode,
                         value])

        fmts.append(datafmt)

    return "".join(fmts), args


cdef inline int32_t calculateQueryLengthWithoutHardClipping(bam1_t * src):
    """return query length computed from CIGAR alignment.

    Length ignores hard-clipped bases.

    Return 0 if there is no CIGAR alignment.
    """

    cdef uint32_t * cigar_p = pysam_bam_get_cigar(src)

    if cigar_p == NULL:
        return 0

    cdef uint32_t k, qpos
    cdef int op
    qpos = 0

    for k from 0 <= k < pysam_get_n_cigar(src):
        op = cigar_p[k] & BAM_CIGAR_MASK

        if op == BAM_CMATCH or \
           op == BAM_CINS or \
           op == BAM_CSOFT_CLIP or \
           op == BAM_CEQUAL or \
           op == BAM_CDIFF:
            qpos += cigar_p[k] >> BAM_CIGAR_SHIFT

    return qpos


cdef inline int32_t calculateQueryLengthWithHardClipping(bam1_t * src):
    """return query length computed from CIGAR alignment.

    Length includes hard-clipped bases.

    Return 0 if there is no CIGAR alignment.
    """

    cdef uint32_t * cigar_p = pysam_bam_get_cigar(src)

    if cigar_p == NULL:
        return 0

    cdef uint32_t k, qpos
    cdef int op
    qpos = 0

    for k from 0 <= k < pysam_get_n_cigar(src):
        op = cigar_p[k] & BAM_CIGAR_MASK

        if op == BAM_CMATCH or \
           op == BAM_CINS or \
           op == BAM_CSOFT_CLIP or \
           op == BAM_CHARD_CLIP or \
           op == BAM_CEQUAL or \
           op == BAM_CDIFF:
            qpos += cigar_p[k] >> BAM_CIGAR_SHIFT

    return qpos


cdef inline int32_t getQueryStart(bam1_t *src) except -1:
    cdef uint32_t * cigar_p
    cdef uint32_t start_offset = 0
    cdef uint32_t k, op

    cigar_p = pysam_bam_get_cigar(src);
    for k from 0 <= k < pysam_get_n_cigar(src):
        op = cigar_p[k] & BAM_CIGAR_MASK
        if op == BAM_CHARD_CLIP:
            if start_offset != 0 and start_offset != src.core.l_qseq:
                raise ValueError('Invalid clipping in CIGAR string')
        elif op == BAM_CSOFT_CLIP:
            start_offset += cigar_p[k] >> BAM_CIGAR_SHIFT
        else:
            break

    return start_offset


cdef inline int32_t getQueryEnd(bam1_t *src) except -1:
    cdef uint32_t * cigar_p = pysam_bam_get_cigar(src)
    cdef uint32_t end_offset = src.core.l_qseq
    cdef uint32_t k, op

    # if there is no sequence, compute length from cigar string
    if end_offset == 0:
        for k from 0 <= k < pysam_get_n_cigar(src):
            op = cigar_p[k] & BAM_CIGAR_MASK
            if op == BAM_CMATCH or \
               op == BAM_CINS or \
               op == BAM_CEQUAL or \
               op == BAM_CDIFF or \
              (op == BAM_CSOFT_CLIP and end_offset == 0):
                end_offset += cigar_p[k] >> BAM_CIGAR_SHIFT
    else:
        # walk backwards in cigar string
        for k from pysam_get_n_cigar(src) > k >= 1:
            op = cigar_p[k] & BAM_CIGAR_MASK
            if op == BAM_CHARD_CLIP:
                if end_offset != src.core.l_qseq:
                    raise ValueError('Invalid clipping in CIGAR string')
            elif op == BAM_CSOFT_CLIP:
                end_offset -= cigar_p[k] >> BAM_CIGAR_SHIFT
            else:
                break

    return end_offset


cdef inline bytes getSequenceInRange(bam1_t *src,
                                     uint32_t start,
                                     uint32_t end):
    """return python string of the sequence in a bam1_t object.
    """

    cdef uint8_t * p
    cdef uint32_t k
    cdef char * s

    if not src.core.l_qseq:
        return None

    seq = PyBytes_FromStringAndSize(NULL, end - start)
    s   = <char*>seq
    p   = pysam_bam_get_seq(src)

    for k from start <= k < end:
        # equivalent to seq_nt16_str[bam1_seqi(s, i)] (see bam.c)
        # note: do not use string literal as it will be a python string
        s[k-start] = seq_nt16_str[p[k/2] >> 4 * (1 - k%2) & 0xf]

    return charptr_to_bytes(seq)


cdef inline object getQualitiesInRange(bam1_t *src,
                                       uint32_t start,
                                       uint32_t end):
    """return python array of quality values from a bam1_t object"""

    cdef uint8_t * p
    cdef uint32_t k

    p = pysam_bam_get_qual(src)
    if p[0] == 0xff:
        return None

    # 'B': unsigned char
    cdef c_array.array result = array.array('B', [0])
    c_array.resize(result, end - start)

    # copy data
    memcpy(result.data.as_voidptr, <void*>&p[start], end - start)

    return result


#####################################################################
## factory methods for instantiating extension classes
cdef class AlignedSegment
cdef AlignedSegment makeAlignedSegment(bam1_t *src,
                                       AlignmentHeader header):
    '''return an AlignedSegment object constructed from `src`'''
    # note that the following does not call __init__
    cdef AlignedSegment dest = AlignedSegment.__new__(AlignedSegment)
    dest._delegate = bam_dup1(src)
    dest.header = header
    return dest


cdef class PileupColumn
cdef PileupColumn makePileupColumn(const bam_pileup1_t ** plp,
                      int tid,
                      int pos,
                      int n_pu,
                      uint32_t min_base_quality,
                      char * reference_sequence,
                      AlignmentHeader header):
    '''return a PileupColumn object constructed from pileup in `plp` and
    setting additional attributes.

    '''
    # note that the following does not call __init__
    cdef PileupColumn dest = PileupColumn.__new__(PileupColumn)
    dest.header = header
    dest.plp = plp
    dest.tid = tid
    dest.pos = pos
    dest.n_pu = n_pu
    dest.min_base_quality = min_base_quality
    dest.reference_sequence = reference_sequence
    dest.buf.l = dest.buf.m = 0
    dest.buf.s = NULL

    return dest


cdef class PileupRead
cdef PileupRead makePileupRead(const bam_pileup1_t *src,
                               AlignmentHeader header):
    '''return a PileupRead object construted from a bam_pileup1_t * object.'''
    # note that the following does not call __init__
    cdef PileupRead dest = PileupRead.__new__(PileupRead)
    dest._alignment = makeAlignedSegment(src.b, header)
    dest._qpos = src.qpos
    dest._indel = src.indel
    dest._level = src.level
    dest._is_del = src.is_del
    dest._is_head = src.is_head
    dest._is_tail = src.is_tail
    dest._is_refskip = src.is_refskip
    return dest


cdef inline uint32_t get_alignment_length(bam1_t *src):
    cdef uint32_t k = 0
    cdef uint32_t l = 0
    if src == NULL:
        return 0
    cdef uint32_t * cigar_p = bam_get_cigar(src)
    if cigar_p == NULL:
        return 0
    cdef int op
    cdef uint32_t n = pysam_get_n_cigar(src)
    for k from 0 <= k < n:
        op = cigar_p[k] & BAM_CIGAR_MASK
        if op == BAM_CSOFT_CLIP or op == BAM_CHARD_CLIP:
            continue
        l += cigar_p[k] >> BAM_CIGAR_SHIFT
    return l


cdef inline uint32_t get_md_reference_length(char * md_tag):
    cdef int l = 0
    cdef int md_idx = 0
    cdef int nmatches = 0

    while md_tag[md_idx] != 0:
        if md_tag[md_idx] >= 48 and md_tag[md_idx] <= 57:
            nmatches *= 10
            nmatches += md_tag[md_idx] - 48
            md_idx += 1
            continue
        else:
            l += nmatches
            nmatches = 0
            if md_tag[md_idx] == '^':
                md_idx += 1
                while md_tag[md_idx] >= 65 and md_tag[md_idx] <= 90:
                    md_idx += 1
                    l += 1
            else:
                md_idx += 1
                l += 1

    l += nmatches
    return l

# TODO: avoid string copying for getSequenceInRange, reconstituneSequenceFromMD, ...
cdef inline bytes build_alignment_sequence(bam1_t * src):
    """return expanded sequence from MD tag.

    The sequence includes substitutions and both insertions in the
    reference as well as deletions to the reference sequence. Combine
    with the cigar string to reconstitute the query or the reference
    sequence.

    Positions corresponding to `N` (skipped region from the reference)
    in the CIGAR string will not appear in the returned sequence. The
    MD should correspondingly not contain these. Thus proper tags are::

       Deletion from the reference:   cigar=5M1D5M    MD=5^C5
       Skipped region from reference: cigar=5M1N5M    MD=10

    Returns
    -------

    None, if no MD tag is present.

    """
    if src == NULL:
        return None

    cdef uint8_t * md_tag_ptr = bam_aux_get(src, "MD")
    if md_tag_ptr == NULL:
        return None

    cdef uint32_t start = getQueryStart(src)
    cdef uint32_t end = getQueryEnd(src)
    # get read sequence, taking into account soft-clipping
    r = getSequenceInRange(src, start, end)
    cdef char * read_sequence = r
    cdef uint32_t * cigar_p = pysam_bam_get_cigar(src)
    if cigar_p == NULL:
        return None

    cdef uint32_t r_idx = 0
    cdef int op
    cdef uint32_t k, i, l, x
    cdef int nmatches = 0
    cdef int s_idx = 0

    cdef uint32_t max_len = get_alignment_length(src)
    if max_len == 0:
        raise ValueError("could not determine alignment length")

    cdef char * s = <char*>calloc(max_len + 1, sizeof(char))
    if s == NULL:
        raise ValueError(
            "could not allocate sequence of length %i" % max_len)

    for k from 0 <= k < pysam_get_n_cigar(src):
        op = cigar_p[k] & BAM_CIGAR_MASK
        l = cigar_p[k] >> BAM_CIGAR_SHIFT
        if op == BAM_CMATCH or op == BAM_CEQUAL or op == BAM_CDIFF:
            for i from 0 <= i < l:
                s[s_idx] = read_sequence[r_idx]
                r_idx += 1
                s_idx += 1
        elif op == BAM_CDEL:
            for i from 0 <= i < l:
                s[s_idx] = '-'
                s_idx += 1
        elif op == BAM_CREF_SKIP:
            pass
        elif op == BAM_CINS:
            for i from 0 <= i < l:
                # encode insertions into reference as lowercase
                s[s_idx] = read_sequence[r_idx] + 32
                r_idx += 1
                s_idx += 1
        elif op == BAM_CSOFT_CLIP:
            pass
        elif op == BAM_CHARD_CLIP:
            pass # advances neither
        elif op == BAM_CPAD:
            raise NotImplementedError(
                "Padding (BAM_CPAD, 6) is currently not supported. "
                "Please implement. Sorry about that.")

    cdef char * md_tag = <char*>bam_aux2Z(md_tag_ptr)
    cdef int md_idx = 0
    cdef char c
    s_idx = 0

    # Check if MD tag is valid by matching CIGAR length to MD tag defined length
    # Insertions would be in addition to what is described by MD, so we calculate
    # the number of insertions separately.
    cdef int insertions = 0

    while s[s_idx] != 0:
        if s[s_idx] >= 'a':
            insertions += 1
        s_idx += 1
    s_idx = 0

    cdef uint32_t md_len = get_md_reference_length(md_tag)
    if md_len + insertions > max_len:
        raise AssertionError(
            "Invalid MD tag: MD length {} mismatch with CIGAR length {} and {} insertions".format(
            md_len, max_len, insertions))

    while md_tag[md_idx] != 0:
        # c is numerical
        if md_tag[md_idx] >= 48 and md_tag[md_idx] <= 57:
            nmatches *= 10
            nmatches += md_tag[md_idx] - 48
            md_idx += 1
            continue
        else:
            # save matches up to this point, skipping insertions
            for x from 0 <= x < nmatches:
                while s[s_idx] >= 'a':
                    s_idx += 1
                s_idx += 1
            while s[s_idx] >= 'a':
                s_idx += 1

            r_idx += nmatches
            nmatches = 0
            if md_tag[md_idx] == '^':
                md_idx += 1
                while md_tag[md_idx] >= 65 and md_tag[md_idx] <= 90:
                    # assert s[s_idx] == '-'
                    s[s_idx] = md_tag[md_idx]
                    s_idx += 1
                    md_idx += 1
            else:
                # save mismatch
                # enforce lower case
                c = md_tag[md_idx]
                if c <= 90:
                    c += 32
                s[s_idx] = c
                s_idx += 1
                r_idx += 1
                md_idx += 1

    # save matches up to this point, skipping insertions
    for x from 0 <= x < nmatches:
        while s[s_idx] >= 'a':
            s_idx += 1
        s_idx += 1
    while s[s_idx] >= 'a':
        s_idx += 1

    seq = PyBytes_FromStringAndSize(s, s_idx)
    free(s)

    return seq


cdef inline bytes build_reference_sequence(bam1_t * src):
    """return the reference sequence in the region that is covered by the
    alignment of the read to the reference.

    This method requires the MD tag to be set.

    """
    cdef uint32_t k, i, l
    cdef int op
    cdef int s_idx = 0
    ref_seq = build_alignment_sequence(src)
    if ref_seq is None:
        raise ValueError("MD tag not present")

    cdef char * s = <char*>calloc(len(ref_seq) + 1, sizeof(char))
    if s == NULL:
        raise ValueError(
            "could not allocate sequence of length %i" % len(ref_seq))

    cdef char * cref_seq = ref_seq
    cdef uint32_t * cigar_p = pysam_bam_get_cigar(src)
    cdef uint32_t r_idx = 0
    for k from 0 <= k < pysam_get_n_cigar(src):
        op = cigar_p[k] & BAM_CIGAR_MASK
        l = cigar_p[k] >> BAM_CIGAR_SHIFT
        if op == BAM_CMATCH or op == BAM_CEQUAL or op == BAM_CDIFF:
            for i from 0 <= i < l:
                s[s_idx] = cref_seq[r_idx]
                r_idx += 1
                s_idx += 1
        elif op == BAM_CDEL:
            for i from 0 <= i < l:
                s[s_idx] = cref_seq[r_idx]
                r_idx += 1
                s_idx += 1
        elif op == BAM_CREF_SKIP:
            pass
        elif op == BAM_CINS:
            r_idx += l
        elif op == BAM_CSOFT_CLIP:
            pass
        elif op == BAM_CHARD_CLIP:
            pass # advances neither
        elif op == BAM_CPAD:
            raise NotImplementedError(
                "Padding (BAM_CPAD, 6) is currently not supported. "
                "Please implement. Sorry about that.")

    seq = PyBytes_FromStringAndSize(s, s_idx)
    free(s)

    return seq


cdef class AlignedSegment:
    '''Class representing an aligned segment.

    This class stores a handle to the samtools C-structure representing
    an aligned read. Member read access is forwarded to the C-structure
    and converted into python objects. This implementation should be fast,
    as only the data needed is converted.

    For write access, the C-structure is updated in-place. This is
    not the most efficient way to build BAM entries, as the variable
    length data is concatenated and thus needs to be resized if
    a field is updated. Furthermore, the BAM entry might be
    in an inconsistent state.

    One issue to look out for is that the sequence should always
    be set *before* the quality scores. Setting the sequence will
    also erase any quality scores that were set previously.

    Parameters
    ----------

    header:
         :class:`~pysam.AlignmentHeader` object to map numerical
         identifiers to chromosome names. If not given, an empty
         header is created.
    '''

    # Now only called when instances are created from Python
    def __init__(self, AlignmentHeader header=None):
        # see bam_init1
        self._delegate = <bam1_t*>calloc(1, sizeof(bam1_t))
        if self._delegate == NULL:
            raise MemoryError("could not allocated memory of {} bytes".format(sizeof(bam1_t)))
        # allocate some memory. If size is 0, calloc does not return a
        # pointer that can be passed to free() so allocate 40 bytes
        # for a new read
        self._delegate.m_data = 40
        self._delegate.data = <uint8_t *>calloc(
            self._delegate.m_data, 1)
        if self._delegate.data == NULL:
            raise MemoryError("could not allocate memory of {} bytes".format(self._delegate.m_data))
        self._delegate.l_data = 0
        # set some data to make read approximately legit.
        # Note, SAM writing fails with q_name of length 0
        self._delegate.core.l_qname = 0
        self._delegate.core.tid = -1
        self._delegate.core.pos = -1
        self._delegate.core.mtid = -1
        self._delegate.core.mpos = -1

        # caching for selected fields
        self.cache_query_qualities = None
        self.cache_query_alignment_qualities = None
        self.cache_query_sequence = None
        self.cache_query_alignment_sequence = None

        self.header = header

    def __dealloc__(self):
        bam_destroy1(self._delegate)

    def __str__(self):
        """return string representation of alignment.

        The representation is an approximate :term:`SAM` format, because
        an aligned read might not be associated with a :term:`AlignmentFile`.
        As a result :term:`tid` is shown instead of the reference name.
        Similarly, the tags field is returned in its parsed state.

        To get a valid SAM record, use :meth:`to_string`.
        """
        # sam-parsing is done in sam.c/bam_format1_core which
        # requires a valid header.
        return "\t".join(map(str, (self.query_name,
                                   self.flag,
                                   "#%d" % self.reference_id if self.reference_id >= 0 else "*",
                                   self.reference_start + 1,
                                   self.mapping_quality,
                                   self.cigarstring,
                                   "#%d" % self.next_reference_id if self.next_reference_id >= 0 else "*",
                                   self.next_reference_start + 1,
                                   self.template_length,
                                   self.query_sequence,
                                   self.query_qualities,
                                   self.tags)))

    def __copy__(self):
        return makeAlignedSegment(self._delegate, self.header)

    def __deepcopy__(self, memo):
        return makeAlignedSegment(self._delegate, self.header)

    def compare(self, AlignedSegment other):
        '''return -1,0,1, if contents in this are binary
        <,=,> to *other*
        '''

        # avoid segfault when other equals None
        if other is None:
            return -1

        cdef int retval, x
        cdef bam1_t *t
        cdef bam1_t *o

        t = self._delegate
        o = other._delegate

        # uncomment for debugging purposes
        # cdef unsigned char * oo, * tt
        # tt = <unsigned char*>(&t.core)
        # oo = <unsigned char*>(&o.core)
        # for x from 0 <= x < sizeof( bam1_core_t): print x, tt[x], oo[x]
        # tt = <unsigned char*>(t.data)
        # oo = <unsigned char*>(o.data)
        # for x from 0 <= x < max(t.l_data, o.l_data): print x, tt[x], oo[x], chr(tt[x]), chr(oo[x])

        # Fast-path test for object identity
        if t == o:
            return 0

        cdef uint8_t *a = <uint8_t*>&t.core
        cdef uint8_t *b = <uint8_t*>&o.core

        retval = memcmp(&t.core, &o.core, sizeof(bam1_core_t))
        if retval:
            return retval

        # cmp(t.l_data, o.l_data)
        retval = (t.l_data > o.l_data) - (t.l_data < o.l_data)
        if retval:
            return retval
        return memcmp(t.data, o.data, t.l_data)

    def __richcmp__(self, AlignedSegment other, int op):
        if op == 2:  # == operator
            return self.compare(other) == 0
        elif op == 3:  # != operator
            return self.compare(other) != 0
        else:
            return NotImplemented

    def __hash__(self):
        cdef bam1_t * src = self._delegate
        cdef int x

        # see http://effbot.org/zone/python-hash.htm
        cdef uint8_t * c = <uint8_t *>&src.core
        cdef uint32_t hash_value = c[0]
        for x from 1 <= x < sizeof(bam1_core_t):
            hash_value = c_mul(hash_value, 1000003) ^ c[x]
        c = <uint8_t *>src.data
        for x from 0 <= x < src.l_data:
            hash_value = c_mul(hash_value, 1000003) ^ c[x]

        return hash_value

    cpdef to_string(self):
        """returns a string representation of the aligned segment.

        The output format is valid SAM format if a header is associated
        with the AlignedSegment.
        """
        cdef kstring_t line
        line.l = line.m = 0
        line.s = NULL

        if self.header:
            if sam_format1(self.header.ptr, self._delegate, &line) < 0:
                if line.m:
                    free(line.s)
                raise ValueError('sam_format failed')
        else:
            raise NotImplementedError("todo")

        ret = force_str(line.s[:line.l])

        if line.m:
            free(line.s)

        return ret

    @classmethod
    def fromstring(cls, sam, AlignmentHeader header):
        """parses a string representation of the aligned segment.

        The input format should be valid SAM format.

        Parameters
        ----------
        sam:
            :term:`SAM` formatted string

        """
        cdef AlignedSegment dest = cls.__new__(cls)
        dest._delegate = <bam1_t*>calloc(1, sizeof(bam1_t))
        dest.header = header

        cdef kstring_t line
        line.l = line.m = len(sam)
        _sam = force_bytes(sam)
        line.s = _sam

        sam_parse1(&line, dest.header.ptr, dest._delegate)

        return dest

    cpdef tostring(self, htsfile=None):
        """deprecated, use :meth:`to_string()` instead.

        Parameters
        ----------

        htsfile:
            (deprecated) AlignmentFile object to map numerical
            identifiers to chromosome names. This parameter is present
            for backwards compatibility and ignored.
        """

        return self.to_string()

    def to_dict(self):
        """returns a json representation of the aligned segment.

        Field names are abbreviated versions of the class attributes.
        """
        # let htslib do the string conversions, but treat optional field properly as list
        vals = self.to_string().split("\t")
        n = len(KEY_NAMES) - 1
        return dict(list(zip(KEY_NAMES[:-1], vals[:n])) + [(KEY_NAMES[-1], vals[n:])])

    @classmethod
    def from_dict(cls, sam_dict, AlignmentHeader header):
        """parses a dictionary representation of the aligned segment.

        Parameters
        ----------
        sam_dict:
            dictionary of alignment values, keys corresponding to output from
            :meth:`todict()`.

        """
        # let htslib do the parsing
        # the tags field can be missing
        return cls.fromstring(
            "\t".join((sam_dict[x] for x in KEY_NAMES[:-1])) +
            "\t" +
            "\t".join(sam_dict.get(KEY_NAMES[-1], [])), header)

    ########################################################
    ## Basic attributes in order of appearance in SAM format
    property query_name:
        """the query template name (None if not present)"""
        def __get__(self):

            cdef bam1_t * src = self._delegate
            if src.core.l_qname == 0:
                return None

            return charptr_to_str(<char *>pysam_bam_get_qname(src))

        def __set__(self, qname):

            if qname is None or len(qname) == 0:
                return

            if len(qname) > 254:
                raise ValueError("query length out of range {} > 254".format(
                    len(qname)))

            qname = force_bytes(qname)
            cdef bam1_t * src = self._delegate
            # the qname is \0 terminated
            cdef uint8_t l = len(qname) + 1

            cdef char * p = pysam_bam_get_qname(src)
            cdef uint8_t l_extranul = 0

            if l % 4 != 0:
                l_extranul = 4 - l % 4

            cdef bam1_t * retval = pysam_bam_update(src,
                                                    src.core.l_qname,
                                                    l + l_extranul,
                                                    <uint8_t*>p)
            if retval == NULL:
                raise MemoryError("could not allocate memory")

            src.core.l_extranul = l_extranul
            src.core.l_qname = l + l_extranul

            # re-acquire pointer to location in memory
            # as it might have moved
            p = pysam_bam_get_qname(src)

            strncpy(p, qname, l)
            # x might be > 255
            cdef uint16_t x = 0

            for x from l <= x < l + l_extranul:
                p[x] = '\0'

    property flag:
        """properties flag"""
        def __get__(self):
            return self._delegate.core.flag
        def __set__(self, flag):
            self._delegate.core.flag = flag

    property reference_name:
        """:term:`reference` name"""
        def __get__(self):
            if self._delegate.core.tid == -1:
                return None
            if self.header:
                return self.header.get_reference_name(self._delegate.core.tid)
            else:
                raise ValueError("reference_name unknown if no header associated with record")
        def __set__(self, reference):
            cdef int tid
            if reference is None or reference == "*":
                self._delegate.core.tid = -1
            elif self.header:
                tid = self.header.get_tid(reference)
                if tid < 0:
                    raise ValueError("reference {} does not exist in header".format(
                        reference))
                self._delegate.core.tid = tid
            else:
                raise ValueError("reference_name can not be set if no header associated with record")

    property reference_id:
        """:term:`reference` ID

        .. note::

            This field contains the index of the reference sequence in
            the sequence dictionary. To obtain the name of the
            reference sequence, use :meth:`get_reference_name()`

        """
        def __get__(self):
            return self._delegate.core.tid
        def __set__(self, tid):
            if tid != -1 and self.header and not self.header.is_valid_tid(tid):
                raise ValueError("reference id {} does not exist in header".format(
                    tid))
            self._delegate.core.tid = tid

    property reference_start:
        """0-based leftmost coordinate"""
        def __get__(self):
            return self._delegate.core.pos
        def __set__(self, pos):
            ## setting the position requires updating the "bin" attribute
            cdef bam1_t * src
            src = self._delegate
            src.core.pos = pos
            update_bin(src)

    property mapping_quality:
        """mapping quality"""
        def __get__(self):
            return pysam_get_qual(self._delegate)
        def __set__(self, qual):
            pysam_set_qual(self._delegate, qual)

    property cigarstring:
        '''the :term:`cigar` alignment as a string.

        The cigar string is a string of alternating integers
        and characters denoting the length and the type of
        an operation.

        .. note::
            The order length,operation is specified in the
            SAM format. It is different from the order of
            the :attr:`cigar` property.

        Returns None if not present.

        To unset the cigarstring, assign None or the
        empty string.
        '''
        def __get__(self):
            c = self.cigartuples
            if c is None:
                return None
            # reverse order
            else:
                return "".join([ "%i%c" % (y,CODE2CIGAR[x]) for x,y in c])

        def __set__(self, cigar):
            if cigar is None or len(cigar) == 0:
                self.cigartuples = []
            else:
                parts = CIGAR_REGEX.findall(cigar)
                # reverse order
                self.cigartuples = [(CIGAR2CODE[ord(y)], int(x)) for x,y in parts]

    # TODO
    # property cigar:
    #     """the cigar alignment"""

    property next_reference_id:
        """the :term:`reference` id of the mate/next read."""
        def __get__(self):
            return self._delegate.core.mtid
        def __set__(self, mtid):
            if mtid != -1 and self.header and not self.header.is_valid_tid(mtid):
                raise ValueError("reference id {} does not exist in header".format(
                    mtid))
            self._delegate.core.mtid = mtid

    property next_reference_name:
        """:term:`reference` name of the mate/next read (None if no
        AlignmentFile is associated)"""
        def __get__(self):
            if self._delegate.core.mtid == -1:
                return None
            if self.header:
                return self.header.get_reference_name(self._delegate.core.mtid)
            else:
                raise ValueError("next_reference_name unknown if no header associated with record")

        def __set__(self, reference):
            cdef int mtid
            if reference is None or reference == "*":
                self._delegate.core.mtid = -1
            elif reference == "=":
                self._delegate.core.mtid = self._delegate.core.tid
            elif self.header:
                mtid = self.header.get_tid(reference)
                if mtid < 0:
                    raise ValueError("reference {} does not exist in header".format(
                        reference))
                self._delegate.core.mtid = mtid
            else:
                raise ValueError("next_reference_name can not be set if no header associated with record")

    property next_reference_start:
        """the position of the mate/next read."""
        def __get__(self):
            return self._delegate.core.mpos
        def __set__(self, mpos):
            self._delegate.core.mpos = mpos

    property query_length:
        """the length of the query/read.

        This value corresponds to the length of the sequence supplied
        in the BAM/SAM file. The length of a query is 0 if there is no
        sequence in the BAM/SAM file. In those cases, the read length
        can be inferred from the CIGAR alignment, see
        :meth:`pysam.AlignedSegment.infer_query_length`.

        The length includes soft-clipped bases and is equal to
        ``len(query_sequence)``.

        This property is read-only but is updated when a new query
        sequence is assigned to this AlignedSegment.

        Returns 0 if not available.

        """
        def __get__(self):
            return self._delegate.core.l_qseq

    property template_length:
        """the observed query template length"""
        def __get__(self):
            return self._delegate.core.isize
        def __set__(self, isize):
            self._delegate.core.isize = isize

    property query_sequence:
        """read sequence bases, including :term:`soft clipped` bases
        (None if not present).

<<<<<<< HEAD
        Note that assigning to ``query_sequence`` will invalidate any quality scores.
=======
        Assigning to this attribute will invalidate any quality scores.
>>>>>>> f83f7c85
        Thus, to in-place edit the sequence and quality scores, copies of
        the quality scores need to be taken. Consider trimming for example::

           q = read.query_qualities
           read.query_sequence = read.query_sequence[5:10]
           read.query_qualities = q[5:10]

        The sequence is returned as it is stored in the BAM file. (This will
        be the reverse complement of the original read sequence if the mapper
        has aligned the read to the reverse strand.)
        """
        def __get__(self):
            if self.cache_query_sequence:
                return self.cache_query_sequence

            cdef bam1_t * src
            cdef char * s
            src = self._delegate

            if src.core.l_qseq == 0:
                return None

            self.cache_query_sequence = force_str(getSequenceInRange(
                src, 0, src.core.l_qseq))
            return self.cache_query_sequence

        def __set__(self, seq):
            # samtools manages sequence and quality length memory together
            # if no quality information is present, the first byte says 0xff.
            cdef bam1_t * src
            cdef uint8_t * p
            cdef char * s
            cdef int l, k
            cdef Py_ssize_t nbytes_new, nbytes_old

            if seq == None:
                l = 0
            else:
                l = len(seq)
                seq = force_bytes(seq)

            src = self._delegate

            # as the sequence is stored in half-bytes, the total length (sequence
            # plus quality scores) is (l+1)/2 + l
            nbytes_new = (l + 1) / 2 + l
            nbytes_old = (src.core.l_qseq + 1) / 2 + src.core.l_qseq

            # acquire pointer to location in memory
            p = pysam_bam_get_seq(src)
            src.core.l_qseq = l

            # change length of data field
            cdef bam1_t * retval = pysam_bam_update(src,
                                                    nbytes_old,
                                                    nbytes_new,
                                                    p)

            if retval == NULL:
                raise MemoryError("could not allocate memory")

            if l > 0:
                # re-acquire pointer to location in memory
                # as it might have moved
                p = pysam_bam_get_seq(src)
                for k from 0 <= k < nbytes_new:
                    p[k] = 0
                # convert to C string
                s = seq
                for k from 0 <= k < l:
                    p[k/2] |= seq_nt16_table[<unsigned char>s[k]] << 4 * (1 - k % 2)

                # erase qualities
                p = pysam_bam_get_qual(src)
                p[0] = 0xff

            self.cache_query_sequence = force_str(seq)

            # clear cached values for quality values
            self.cache_query_qualities = None
            self.cache_query_alignment_qualities = None

    property query_qualities:
        """read sequence base qualities, including :term:`soft clipped` bases 
        (None if not present).

        Quality scores are returned as a python array of unsigned
        chars. Note that this is not the ASCII-encoded value typically
        seen in FASTQ or SAM formatted files. Thus, no offset of 33
        needs to be subtracted.

        Note that to set quality scores the sequence has to be set
        beforehand as this will determine the expected length of the
        quality score array.

        This method raises a ValueError if the length of the
        quality scores and the sequence are not the same.

        """
        def __get__(self):

            if self.cache_query_qualities:
                return self.cache_query_qualities

            cdef bam1_t * src
            cdef char * q

            src = self._delegate

            if src.core.l_qseq == 0:
                return None

            self.cache_query_qualities = getQualitiesInRange(src, 0, src.core.l_qseq)
            return self.cache_query_qualities

        def __set__(self, qual):

            # note that memory is already allocated via setting the sequence
            # hence length match of sequence and quality needs is checked.
            cdef bam1_t * src
            cdef uint8_t * p
            cdef int l

            src = self._delegate
            p = pysam_bam_get_qual(src)
            if qual is None or len(qual) == 0:
                # if absent and there is a sequence: set to 0xff
                if src.core.l_qseq != 0:
                    p[0] = 0xff
                return

            # check for length match
            l = len(qual)
            if src.core.l_qseq != l:
                raise ValueError(
                    "quality and sequence mismatch: %i != %i" %
                    (l, src.core.l_qseq))

            # create a python array object filling it
            # with the quality scores

            # NB: should avoid this copying if qual is
            # already of the correct type.
            cdef c_array.array result = c_array.array('B', qual)

            # copy data
            memcpy(p, result.data.as_voidptr, l)

            # save in cache
            self.cache_query_qualities = qual

    property bin:
        """properties bin"""
        def __get__(self):
            return self._delegate.core.bin
        def __set__(self, bin):
            self._delegate.core.bin = bin


    ##########################################################
    # Derived simple attributes. These are simple attributes of
    # AlignedSegment getting and setting values.
    ##########################################################
    # 1. Flags
    ##########################################################
    property is_paired:
        """true if read is paired in sequencing"""
        def __get__(self):
            return (self.flag & BAM_FPAIRED) != 0
        def __set__(self,val):
            pysam_update_flag(self._delegate, val, BAM_FPAIRED)

    property is_proper_pair:
        """true if read is mapped in a proper pair"""
        def __get__(self):
            return (self.flag & BAM_FPROPER_PAIR) != 0
        def __set__(self,val):
            pysam_update_flag(self._delegate, val, BAM_FPROPER_PAIR)
    property is_unmapped:
        """true if read itself is unmapped"""
        def __get__(self):
            return (self.flag & BAM_FUNMAP) != 0
        def __set__(self, val):
            pysam_update_flag(self._delegate, val, BAM_FUNMAP)
            # setting the unmapped flag requires recalculation of
            # bin as alignment length is now implicitly 1
            update_bin(self._delegate)

    property mate_is_unmapped:
        """true if the mate is unmapped"""
        def __get__(self):
            return (self.flag & BAM_FMUNMAP) != 0
        def __set__(self,val):
            pysam_update_flag(self._delegate, val, BAM_FMUNMAP)
    property is_reverse:
        """true if read is mapped to reverse strand"""
        def __get__(self):
            return (self.flag & BAM_FREVERSE) != 0
        def __set__(self,val):
            pysam_update_flag(self._delegate, val, BAM_FREVERSE)
    property mate_is_reverse:
        """true is read is mapped to reverse strand"""
        def __get__(self):
            return (self.flag & BAM_FMREVERSE) != 0
        def __set__(self,val):
            pysam_update_flag(self._delegate, val, BAM_FMREVERSE)
    property is_read1:
        """true if this is read1"""
        def __get__(self):
            return (self.flag & BAM_FREAD1) != 0
        def __set__(self,val):
            pysam_update_flag(self._delegate, val, BAM_FREAD1)
    property is_read2:
        """true if this is read2"""
        def __get__(self):
            return (self.flag & BAM_FREAD2) != 0
        def __set__(self, val):
            pysam_update_flag(self._delegate, val, BAM_FREAD2)
    property is_secondary:
        """true if not primary alignment"""
        def __get__(self):
            return (self.flag & BAM_FSECONDARY) != 0
        def __set__(self, val):
            pysam_update_flag(self._delegate, val, BAM_FSECONDARY)
    property is_qcfail:
        """true if QC failure"""
        def __get__(self):
            return (self.flag & BAM_FQCFAIL) != 0
        def __set__(self, val):
            pysam_update_flag(self._delegate, val, BAM_FQCFAIL)
    property is_duplicate:
        """true if optical or PCR duplicate"""
        def __get__(self):
            return (self.flag & BAM_FDUP) != 0
        def __set__(self, val):
            pysam_update_flag(self._delegate, val, BAM_FDUP)
    property is_supplementary:
        """true if this is a supplementary alignment"""
        def __get__(self):
            return (self.flag & BAM_FSUPPLEMENTARY) != 0
        def __set__(self, val):
            pysam_update_flag(self._delegate, val, BAM_FSUPPLEMENTARY)

    # 2. Coordinates and lengths
    property reference_end:
        '''aligned reference position of the read on the reference genome.

        reference_end points to one past the last aligned residue.
        Returns None if not available (read is unmapped or no cigar
        alignment present).

        '''
        def __get__(self):
            cdef bam1_t * src
            src = self._delegate
            if (self.flag & BAM_FUNMAP) or pysam_get_n_cigar(src) == 0:
                return None
            return bam_endpos(src)

    property reference_length:
        '''aligned length of the read on the reference genome.

<<<<<<< HEAD
        This is equal to `reference_end - reference_start`. 
        Returns None if not available.'''
=======
        This is equal to `reference_end - reference_start`. Returns None if not available.'''
>>>>>>> f83f7c85
        def __get__(self):
            cdef bam1_t * src
            src = self._delegate
            if (self.flag & BAM_FUNMAP) or pysam_get_n_cigar(src) == 0:
                return None
            return bam_endpos(src) - \
                self._delegate.core.pos

    property query_alignment_sequence:
        """aligned portion of the read.

        This is a substring of :attr:`query_sequence` that excludes flanking
        bases that were :term:`soft clipped` (None if not present). It
        is equal to ``query_sequence[query_alignment_start:query_alignment_end]``.

        SAM/BAM files may include extra flanking bases that are not
        part of the alignment.  These bases may be the result of the
        Smith-Waterman or other algorithms, which may not require
        alignments that begin at the first residue or end at the last.
        In addition, extra sequencing adapters, multiplex identifiers,
        and low-quality bases that were not considered for alignment
        may have been retained.

        """

        def __get__(self):
            if self.cache_query_alignment_sequence:
                return self.cache_query_alignment_sequence

            cdef bam1_t * src
            cdef uint32_t start, end

            src = self._delegate

            if src.core.l_qseq == 0:
                return None

            start = getQueryStart(src)
            end   = getQueryEnd(src)

            self.cache_query_alignment_sequence = force_str(
                getSequenceInRange(src, start, end))
            return self.cache_query_alignment_sequence

    property query_alignment_qualities:
        """aligned query sequence quality values (None if not present). These
<<<<<<< HEAD
        are the quality values that correspond to 
        :attr:`query_alignment_sequence`, that is, they exclude qualities of 
        :term:`soft clipped` bases. This is equal to 
        ``query_qualities[query_alignment_start:query_alignment_end]``.
=======
        are the quality values that correspond to :attr:`query_alignment_sequence`, that
        is, they exclude qualities of :term:`soft clipped` bases. This
        is equal to ``query_qualities[query_alignment_start:query_alignment_end]``.
>>>>>>> f83f7c85

        Quality scores are returned as a python array of unsigned
        chars. Note that this is not the ASCII-encoded value typically
        seen in FASTQ or SAM formatted files. Thus, no offset of 33
        needs to be subtracted.

        This property is read-only.

        """
        def __get__(self):

            if self.cache_query_alignment_qualities:
                return self.cache_query_alignment_qualities

            cdef bam1_t * src
            cdef uint32_t start, end

            src = self._delegate

            if src.core.l_qseq == 0:
                return None

            start = getQueryStart(src)
            end   = getQueryEnd(src)
            self.cache_query_alignment_qualities = \
                getQualitiesInRange(src, start, end)
            return self.cache_query_alignment_qualities

    property query_alignment_start:
        """start index of the aligned query portion of the sequence (0-based,
        inclusive).

<<<<<<< HEAD
        This the index of the first base in :attr:`query_sequence` 
        that is not soft-clipped.
=======
        This the index of the first base in :attr:`query_sequence` that is not
        soft-clipped.
>>>>>>> f83f7c85
        """
        def __get__(self):
            return getQueryStart(self._delegate)

    property query_alignment_end:
        """end index of the aligned query portion of the sequence (0-based,
        exclusive)

<<<<<<< HEAD
        This the index just past the last base in :attr:`query_sequence` 
        that is not soft-clipped.
=======
        This the index just past the last base in :attr:`query_sequence` that is not
        soft-clipped.
>>>>>>> f83f7c85
        """
        def __get__(self):
            return getQueryEnd(self._delegate)

    property modified_bases:
        """Modified bases annotations from Ml/Mm tags. The output is
        Dict[(canonical base, strand, modification)] -> [ (pos,qual), ...]
        with qual being (256*probability), or -1 if unknown.
        Strand==0 for forward and 1 for reverse strand modification
        """
        def __get__(self):
            cdef bam1_t * src
            cdef hts_base_mod_state *m = hts_base_mod_state_alloc()
            cdef hts_base_mod mods[5]
            cdef int pos

            ret = {}
            src = self._delegate
            
            if bam_parse_basemod(src, m) < 0:        
                return None
            
            n = bam_next_basemod(src, m, mods, 5, &pos)

            while n>0:
                for i in range(n):
                    mod_code = chr(mods[i].modified_base) if mods[i].modified_base>0 else -mods[i].modified_base
                    mod_strand = mods[i].strand
                    if self.is_reverse:
                        mod_strand = 1 - mod_strand
                    key = (chr(mods[i].canonical_base), 
                            mod_strand,
                            mod_code )
                    ret.setdefault(key,[]).append((pos,mods[i].qual))
                    
                n = bam_next_basemod(src, m, mods, 5, &pos)

            if n<0:
                return None

            hts_base_mod_state_free(m)
            return ret

    property modified_bases_forward:
        """Modified bases annotations from Ml/Mm tags. The output is
        Dict[(canonical base, strand, modification)] -> [ (pos,qual), ...]
        with qual being (256*probability), or -1 if unknown.
        Strand==0 for forward and 1 for reverse strand modification.
        The positions are with respect to the original sequence from get_forward_sequence()
        """
        def __get__(self):
            pmods = self.modified_bases
            if pmods and self.is_reverse:                
                rmod = {}

                # Try to find the length of the original sequence
                rlen = self.infer_read_length()
                if rlen is None and self.query_sequence is None:
                    return rmod
                else:
                    rlen = len(self.query_sequence)
                    
                for k,mods in pmods.items():
                    nk = k[0],1 - k[1],k[2]
                    for i in range(len(mods)):
                        
                        mods[i] = (rlen - 1 -mods[i][0], mods[i][1])
                    rmod[nk] = mods
                return rmod
            
            return pmods

 
    property query_alignment_length:
        """length of the aligned query sequence.

<<<<<<< HEAD
        This is equal to :attr:`query_alignment_end` - 
        :attr:`query_alignment_start`"""
=======
        This is equal to :attr:`query_alignment_end` - :attr:`query_alignment_start`"""
>>>>>>> f83f7c85
        def __get__(self):
            cdef bam1_t * src
            src = self._delegate
            return getQueryEnd(src) - getQueryStart(src)

    #####################################################
    # Computed properties

    def get_reference_positions(self, full_length=False):
        """a list of reference positions that this read aligns to.

        By default, this method only returns positions in the
        reference that are within the alignment. If *full_length* is
        set, None values will be included for any soft-clipped or
        unaligned positions within the read. The returned list will
        thus be of the same length as the read.

        """
        cdef uint32_t k, i, l, pos
        cdef int op
        cdef uint32_t * cigar_p
        cdef bam1_t * src
        cdef bint _full = full_length

        src = self._delegate
        if pysam_get_n_cigar(src) == 0:
            return []

        result = []
        pos = src.core.pos
        cigar_p = pysam_bam_get_cigar(src)

        for k from 0 <= k < pysam_get_n_cigar(src):
            op = cigar_p[k] & BAM_CIGAR_MASK
            l = cigar_p[k] >> BAM_CIGAR_SHIFT

            if op == BAM_CSOFT_CLIP or op == BAM_CINS:
                if _full:
                    for i from 0 <= i < l:
                        result.append(None)
            elif op == BAM_CMATCH or op == BAM_CEQUAL or op == BAM_CDIFF:
                for i from pos <= i < pos + l:
                    result.append(i)
                pos += l
            elif op == BAM_CDEL or op == BAM_CREF_SKIP:
                pos += l

        return result

    def infer_query_length(self, always=False):
        """infer query length from CIGAR alignment.

        This method deduces the query length from the CIGAR alignment
        but does not include hard-clipped bases.

        Returns None if CIGAR alignment is not present.

        If *always* is set to True, `infer_read_length` is used instead.
        This is deprecated and only present for backward compatibility.
        """
        if always is True:
            return self.infer_read_length()
        cdef int32_t l = calculateQueryLengthWithoutHardClipping(self._delegate)
        if l > 0:
            return l
        else:
            return None

    def infer_read_length(self):
        """infer read length from CIGAR alignment.

        This method deduces the read length from the CIGAR alignment
        including hard-clipped bases.

        Returns None if CIGAR alignment is not present.
        """
        cdef int32_t l = calculateQueryLengthWithHardClipping(self._delegate)
        if l > 0:
            return l
        else:
            return None

    def get_reference_sequence(self):
        """return the reference sequence in the region that is covered by the
        alignment of the read to the reference.

        This method requires the MD tag to be set.

        """
        return force_str(build_reference_sequence(self._delegate))

    def get_forward_sequence(self):
        """return the original read sequence.

        Reads mapped to the reverse strand are stored reverse complemented in
        the BAM file. This method returns such reads reverse complemented back
        to their original orientation.

        Returns None if the record has no query sequence.
        """
        if self.query_sequence is None:
            return None
        s = force_str(self.query_sequence)
        if self.is_reverse:
            s = s.translate(maketrans("ACGTacgtNnXx", "TGCAtgcaNnXx"))[::-1]
        return s

    def get_forward_qualities(self):
        """return the original base qualities of the read sequence,
        in the same format as the :attr:`query_qualities` property.

        Reads mapped to the reverse strand have their base qualities stored
        reversed in the BAM file. This method returns such reads' base qualities
        reversed back to their original orientation.
        """
        if self.is_reverse:
            return self.query_qualities[::-1]
        else:
            return self.query_qualities


    def get_aligned_pairs(self, matches_only=False, with_seq=False):
        """a list of aligned read (query) and reference positions.

        For inserts, deletions, skipping either query or reference
        position may be None.

        Padding is currently not supported and leads to an exception.

        Parameters
        ----------

        matches_only : bool
          If True, only matched bases are returned - no None on either
          side.
        with_seq : bool
          If True, return a third element in the tuple containing the
          reference sequence. Substitutions are lower-case. This option
          requires an MD tag to be present.

        Returns
        -------

        aligned_pairs : list of tuples

        """
        cdef uint32_t k, i, pos, qpos, r_idx, l
        cdef int op
        cdef uint32_t * cigar_p
        cdef bam1_t * src = self._delegate
        cdef bint _matches_only = bool(matches_only)
        cdef bint _with_seq = bool(with_seq)

        # TODO: this method performs no checking and assumes that
        # read sequence, cigar and MD tag are consistent.

        if _with_seq:
            # force_str required for py2/py3 compatibility
            ref_seq = force_str(build_reference_sequence(src))
            if ref_seq is None:
                raise ValueError("MD tag not present")

        r_idx = 0

        if pysam_get_n_cigar(src) == 0:
            return []

        result = []
        pos = src.core.pos
        qpos = 0
        cigar_p = pysam_bam_get_cigar(src)
        for k from 0 <= k < pysam_get_n_cigar(src):
            op = cigar_p[k] & BAM_CIGAR_MASK
            l = cigar_p[k] >> BAM_CIGAR_SHIFT

            if op == BAM_CMATCH or op == BAM_CEQUAL or op == BAM_CDIFF:
                if _with_seq:
                    for i from pos <= i < pos + l:
                        result.append((qpos, i, ref_seq[r_idx]))
                        r_idx += 1
                        qpos += 1
                else:
                    for i from pos <= i < pos + l:
                        result.append((qpos, i))
                        qpos += 1
                pos += l

            elif op == BAM_CINS or op == BAM_CSOFT_CLIP:
                if not _matches_only:
                    if _with_seq:
                        for i from pos <= i < pos + l:
                            result.append((qpos, None, None))
                            qpos += 1
                    else:
                        for i from pos <= i < pos + l:
                            result.append((qpos, None))
                            qpos += 1
                else:
                    qpos += l

            elif op == BAM_CDEL:
                if not _matches_only:
                    if _with_seq:
                        for i from pos <= i < pos + l:
                            result.append((None, i, ref_seq[r_idx]))
                            r_idx += 1
                    else:
                        for i from pos <= i < pos + l:
                            result.append((None, i))
                else:
                    r_idx += l
                pos += l

            elif op == BAM_CHARD_CLIP:
                pass # advances neither

            elif op == BAM_CREF_SKIP:
                if not _matches_only:
                    if _with_seq:
                        for i from pos <= i < pos + l:
                            result.append((None, i, None))
                    else:
                        for i from pos <= i < pos + l:
                            result.append((None, i))

                pos += l

            elif op == BAM_CPAD:
                raise NotImplementedError(
                    "Padding (BAM_CPAD, 6) is currently not supported. "
                    "Please implement. Sorry about that.")

        return result

    def get_blocks(self):
        """ a list of start and end positions of
        aligned gapless blocks.

        The start and end positions are in genomic
        coordinates.

        Blocks are not normalized, i.e. two blocks
        might be directly adjacent. This happens if
        the two blocks are separated by an insertion
        in the read.
        """

        cdef uint32_t k, pos, l
        cdef int op
        cdef uint32_t * cigar_p
        cdef bam1_t * src

        src = self._delegate
        if pysam_get_n_cigar(src) == 0:
            return []

        result = []
        pos = src.core.pos
        cigar_p = pysam_bam_get_cigar(src)
        l = 0

        for k from 0 <= k < pysam_get_n_cigar(src):
            op = cigar_p[k] & BAM_CIGAR_MASK
            l = cigar_p[k] >> BAM_CIGAR_SHIFT
            if op == BAM_CMATCH or op == BAM_CEQUAL or op == BAM_CDIFF:
                result.append((pos, pos + l))
                pos += l
            elif op == BAM_CDEL or op == BAM_CREF_SKIP:
                pos += l

        return result

    def get_overlap(self, uint32_t start, uint32_t end):
        """return number of aligned bases of read overlapping the interval
        *start* and *end* on the reference sequence.

        Return None if cigar alignment is not available.
        """
        cdef uint32_t k, i, pos, overlap
        cdef int op, o
        cdef uint32_t * cigar_p
        cdef bam1_t * src

        overlap = 0

        src = self._delegate
        if pysam_get_n_cigar(src) == 0:
            return None
        pos = src.core.pos
        o = 0

        cigar_p = pysam_bam_get_cigar(src)
        for k from 0 <= k < pysam_get_n_cigar(src):
            op = cigar_p[k] & BAM_CIGAR_MASK
            l = cigar_p[k] >> BAM_CIGAR_SHIFT

            if op == BAM_CMATCH or op == BAM_CEQUAL or op == BAM_CDIFF:
                o = min( pos + l, end) - max( pos, start )
                if o > 0: overlap += o

            if op == BAM_CMATCH or op == BAM_CDEL or op == BAM_CREF_SKIP or op == BAM_CEQUAL or op == BAM_CDIFF:
                pos += l

        return overlap

    def get_cigar_stats(self):
        """summary of operations in cigar string.

        The output order in the array is "MIDNSHP=X" followed by a
        field for the NM tag. If the NM tag is not present, this
        field will always be 0.

        +-----+--------------+-----+
        |M    |BAM_CMATCH    |0    |
        +-----+--------------+-----+
        |I    |BAM_CINS      |1    |
        +-----+--------------+-----+
        |D    |BAM_CDEL      |2    |
        +-----+--------------+-----+
        |N    |BAM_CREF_SKIP |3    |
        +-----+--------------+-----+
        |S    |BAM_CSOFT_CLIP|4    |
        +-----+--------------+-----+
        |H    |BAM_CHARD_CLIP|5    |
        +-----+--------------+-----+
        |P    |BAM_CPAD      |6    |
        +-----+--------------+-----+
        |=    |BAM_CEQUAL    |7    |
        +-----+--------------+-----+
        |X    |BAM_CDIFF     |8    |
        +-----+--------------+-----+
        |B    |BAM_CBACK     |9    |
        +-----+--------------+-----+
        |NM   |NM tag        |10   |
        +-----+--------------+-----+

        If no cigar string is present, empty arrays will be returned.

        Returns:
            arrays :
                two arrays. The first contains the nucleotide counts within
                each cigar operation, the second contains the number of blocks
                for each cigar operation.

        """

        cdef int nfields = NCIGAR_CODES + 1

        cdef c_array.array base_counts = array.array(
            "I",
            [0] * nfields)
        cdef uint32_t [:] base_view = base_counts
        cdef c_array.array block_counts = array.array(
            "I",
            [0] * nfields)
        cdef uint32_t [:] block_view = block_counts

        cdef bam1_t * src = self._delegate
        cdef int op
        cdef uint32_t l
        cdef int32_t k
        cdef uint32_t * cigar_p = pysam_bam_get_cigar(src)

        if cigar_p == NULL:
            return None

        for k from 0 <= k < pysam_get_n_cigar(src):
            op = cigar_p[k] & BAM_CIGAR_MASK
            l = cigar_p[k] >> BAM_CIGAR_SHIFT
            base_view[op] += l
            block_view[op] += 1

        cdef uint8_t * v = bam_aux_get(src, 'NM')
        if v != NULL:
            base_view[nfields - 1] = <int32_t>bam_aux2i(v)

        return base_counts, block_counts

    #####################################################
    ## Unsorted as yet
    # TODO: capture in CIGAR object
    property cigartuples:
        """the :term:`cigar` alignment. The alignment
        is returned as a list of tuples of (operation, length).

        If the alignment is not present, None is returned.

        The operations are:

        +-----+--------------+-----+
        |M    |BAM_CMATCH    |0    |
        +-----+--------------+-----+
        |I    |BAM_CINS      |1    |
        +-----+--------------+-----+
        |D    |BAM_CDEL      |2    |
        +-----+--------------+-----+
        |N    |BAM_CREF_SKIP |3    |
        +-----+--------------+-----+
        |S    |BAM_CSOFT_CLIP|4    |
        +-----+--------------+-----+
        |H    |BAM_CHARD_CLIP|5    |
        +-----+--------------+-----+
        |P    |BAM_CPAD      |6    |
        +-----+--------------+-----+
        |=    |BAM_CEQUAL    |7    |
        +-----+--------------+-----+
        |X    |BAM_CDIFF     |8    |
        +-----+--------------+-----+
        |B    |BAM_CBACK     |9    |
        +-----+--------------+-----+

        .. note::
            The output is a list of (operation, length) tuples, such as
            ``[(0, 30)]``.
            This is different from the SAM specification and
            the :attr:`cigarstring` property, which uses a
            (length, operation) order, for example: ``30M``.

        To unset the cigar property, assign an empty list
        or None.
        """
        def __get__(self):
            cdef uint32_t * cigar_p
            cdef bam1_t * src
            cdef uint32_t op, l
            cdef uint32_t k

            src = self._delegate
            if pysam_get_n_cigar(src) == 0:
                return None

            cigar = []

            cigar_p = pysam_bam_get_cigar(src);
            for k from 0 <= k < pysam_get_n_cigar(src):
                op = cigar_p[k] & BAM_CIGAR_MASK
                l = cigar_p[k] >> BAM_CIGAR_SHIFT
                cigar.append((op, l))
            return cigar

        def __set__(self, values):
            cdef uint32_t * p
            cdef bam1_t * src
            cdef op, l
            cdef int k

            k = 0

            src = self._delegate

            # get location of cigar string
            p = pysam_bam_get_cigar(src)

            # empty values for cigar string
            if values is None:
                values = []

            cdef uint32_t ncigar = len(values)

            cdef bam1_t * retval = pysam_bam_update(src,
                                                    pysam_get_n_cigar(src) * 4,
                                                    ncigar * 4,
                                                    <uint8_t*>p)

            if retval == NULL:
                raise MemoryError("could not allocate memory")

            # length is number of cigar operations, not bytes
            pysam_set_n_cigar(src, ncigar)

            # re-acquire pointer to location in memory
            # as it might have moved
            p = pysam_bam_get_cigar(src)

            # insert cigar operations
            for op, l in values:
                p[k] = l << BAM_CIGAR_SHIFT | op
                k += 1

            ## setting the cigar string requires updating the bin
            update_bin(src)

    cpdef set_tag(self,
                  tag,
                  value,
                  value_type=None,
                  replace=True):
        """sets a particular field *tag* to *value* in the optional alignment
        section.

        *value_type* describes the type of *value* that is to entered
        into the alignment record. It can be set explicitly to one of
        the valid one-letter type codes. If unset, an appropriate type
        will be chosen automatically based on the python type of
        *value*.

        An existing value of the same *tag* will be overwritten unless
        *replace* is set to False. This is usually not recommended as a
        tag may only appear once in the optional alignment section.

        If *value* is `None`, the tag will be deleted.

        This method accepts valid SAM specification value types, which
        are::

           A: printable char
           i: signed int
           f: float
           Z: printable string
           H: Byte array in hex format
           B: Integer or numeric array

        Additionally, it will accept the integer BAM types ('cCsSI')

        For htslib compatibility, 'a' is synonymous with 'A' and the
        method accepts a 'd' type code for a double precision float.

        When deducing the type code by the python type of *value*, the
        following mapping is applied::

            i: python int
            f: python float
            Z: python str or bytes
            B: python array.array, list or tuple

        Note that a single character string will be output as 'Z' and
        not 'A' as the former is the more general type.
        """

        cdef int value_size
        cdef uint8_t tc
        cdef uint8_t * value_ptr
        cdef uint8_t *existing_ptr
        cdef float float_value
        cdef double double_value
        cdef int32_t int32_t_value
        cdef uint32_t uint32_t_value
        cdef int16_t int16_t_value
        cdef uint16_t uint16_t_value
        cdef int8_t int8_t_value
        cdef uint8_t uint8_t_value
        cdef bam1_t * src = self._delegate
        cdef char * _value_type
        cdef c_array.array array_value
        cdef object buffer

        if len(tag) != 2:
            raise ValueError('Invalid tag: %s' % tag)

        tag = force_bytes(tag)
        if replace:
            existing_ptr = bam_aux_get(src, tag)
            if existing_ptr:
                bam_aux_del(src, existing_ptr)

        # setting value to None deletes a tag
        if value is None:
            return

        cdef uint8_t typecode = get_tag_typecode(value, value_type)
        if typecode == 0:
            raise ValueError("can't guess type or invalid type code specified: {} {}".format(
                value, value_type))

        # sam_format1 for typecasting
        if typecode == 'Z':
            value = force_bytes(value)
            value_ptr = <uint8_t*><char*>value
            value_size = len(value)+1
        elif typecode == 'H':
            # Note that hex tags are stored the very same
            # way as Z string.s
            value = force_bytes(value)
            value_ptr = <uint8_t*><char*>value
            value_size = len(value)+1
        elif typecode == 'A' or typecode == 'a':
            value = force_bytes(value)
            value_ptr = <uint8_t*><char*>value
            value_size = sizeof(char)
            typecode = 'A'
        elif typecode == 'i':
            int32_t_value = value
            value_ptr = <uint8_t*>&int32_t_value
            value_size = sizeof(int32_t)
        elif typecode == 'I':
            uint32_t_value = value
            value_ptr = <uint8_t*>&uint32_t_value
            value_size = sizeof(uint32_t)
        elif typecode == 's':
            int16_t_value = value
            value_ptr = <uint8_t*>&int16_t_value
            value_size = sizeof(int16_t)
        elif typecode == 'S':
            uint16_t_value = value
            value_ptr = <uint8_t*>&uint16_t_value
            value_size = sizeof(uint16_t)
        elif typecode == 'c':
            int8_t_value = value
            value_ptr = <uint8_t*>&int8_t_value
            value_size = sizeof(int8_t)
        elif typecode == 'C':
            uint8_t_value = value
            value_ptr = <uint8_t*>&uint8_t_value
            value_size = sizeof(uint8_t)
        elif typecode == 'd':
            double_value = value
            value_ptr = <uint8_t*>&double_value
            value_size = sizeof(double)
        elif typecode == 'f':
            float_value  = value
            value_ptr = <uint8_t*>&float_value
            value_size = sizeof(float)
        elif typecode == 'B':
            # the following goes through python, needs to be cleaned up
            # pack array using struct
            fmt, args = pack_tags([(tag, value, value_type)])

            # remove tag and type code as set by bam_aux_append
            # first four chars of format (<2sB)
            fmt = '<' + fmt[4:]
            # first two values to pack
            args = args[2:]
            value_size = struct.calcsize(fmt)
            # buffer will be freed when object goes out of scope
            buffer = ctypes.create_string_buffer(value_size)
            struct.pack_into(fmt, buffer, 0, *args)
            # bam_aux_append copies data from value_ptr
            bam_aux_append(src,
                           tag,
                           typecode,
                           value_size,
                           <uint8_t*>buffer.raw)
            return
        else:
            raise ValueError('unsupported value_type {} in set_option'.format(typecode))

        bam_aux_append(src,
                       tag,
                       typecode,
                       value_size,
                       value_ptr)

    cpdef has_tag(self, tag):
        """returns true if the optional alignment section
        contains a given *tag*."""
        cdef uint8_t * v
        cdef int nvalues
        btag = force_bytes(tag)
        v = bam_aux_get(self._delegate, btag)
        return v != NULL

    cpdef get_tag(self, tag, with_value_type=False):
        """
        retrieves data from the optional alignment section
        given a two-letter *tag* denoting the field.

        The returned value is cast into an appropriate python type.

        This method is the fastest way to access the optional
        alignment section if only few tags need to be retrieved.

        Possible value types are "AcCsSiIfZHB" (see BAM format
        specification) as well as additional value type 'd' as
        implemented in htslib.

        Parameters:

            tag :
                data tag.

            with_value_type : Optional[bool]
                if set to True, the return value is a tuple of (tag value, type
                code). (default False)

        Returns:

            A python object with the value of the `tag`. The type of the
            object depends on the data type in the data record.

        Raises:

            KeyError
                If `tag` is not present, a KeyError is raised.

        """
        cdef uint8_t * v
        cdef int nvalues
        btag = force_bytes(tag)
        v = bam_aux_get(self._delegate, btag)
        if v == NULL:
            raise KeyError("tag '%s' not present" % tag)
        if chr(v[0]) == "B":
            auxtype = chr(v[0]) + chr(v[1])
        else:
            auxtype = chr(v[0])

        if auxtype in "iIcCsS":
            value = bam_aux2i(v)
        elif auxtype == 'f' or auxtype == 'F':
            value = bam_aux2f(v)
        elif auxtype == 'd' or auxtype == 'D':
            value = bam_aux2f(v)
        elif auxtype == 'A' or auxtype == 'a':
            # force A to a
            v[0] = 'A'
            # there might a more efficient way
            # to convert a char into a string
            value = '%c' % <char>bam_aux2A(v)
        elif auxtype == 'Z' or auxtype == 'H':
            # Z and H are treated equally as strings in htslib
            value = charptr_to_str(<char*>bam_aux2Z(v))
        elif auxtype[0] == 'B':
            bytesize, nvalues, values = convert_binary_tag(v + 1)
            value = values
        else:
            raise ValueError("unknown auxiliary type '%s'" % auxtype)

        if with_value_type:
            return (value, auxtype)
        else:
            return value

    def get_tags(self, with_value_type=False):
        """the fields in the optional alignment section.

        Returns a list of all fields in the optional
        alignment section. Values are converted to appropriate python
        values. For example: ``[(NM, 2), (RG, "GJP00TM04")]``

        If *with_value_type* is set, the value type as encode in
        the AlignedSegment record will be returned as well:

        [(NM, 2, "i"), (RG, "GJP00TM04", "Z")]

        This method will convert all values in the optional alignment
        section. When getting only one or few tags, please see
        :meth:`get_tag` for a quicker way to achieve this.

        """

        cdef char * ctag
        cdef bam1_t * src
        cdef uint8_t * s
        cdef char auxtag[3]
        cdef char auxtype
        cdef uint8_t byte_size
        cdef int32_t nvalues

        src = self._delegate
        if src.l_data == 0:
            return []
        s = pysam_bam_get_aux(src)
        result = []
        auxtag[2] = 0
        while s < (src.data + src.l_data):
            # get tag
            auxtag[0] = s[0]
            auxtag[1] = s[1]
            s += 2
            auxtype = s[0]
            if auxtype in ('c', 'C'):
                value = <int>bam_aux2i(s)
                s += 1
            elif auxtype in ('s', 'S'):
                value = <int>bam_aux2i(s)
                s += 2
            elif auxtype in ('i', 'I'):
                value = <int32_t>bam_aux2i(s)
                s += 4
            elif auxtype == 'f':
                value = <float>bam_aux2f(s)
                s += 4
            elif auxtype == 'd':
                value = <double>bam_aux2f(s)
                s += 8
            elif auxtype in ('A', 'a'):
                value = "%c" % <char>bam_aux2A(s)
                s += 1
            elif auxtype in ('Z', 'H'):
                value = charptr_to_str(<char*>bam_aux2Z(s))
                # +1 for NULL terminated string
                s += len(value) + 1
            elif auxtype == 'B':
                s += 1
                byte_size, nvalues, value = convert_binary_tag(s)
                # 5 for 1 char and 1 int
                s += 5 + (nvalues * byte_size) - 1
            else:
                raise KeyError("unknown type '%s'" % auxtype)

            s += 1

            if with_value_type:
                result.append((charptr_to_str(auxtag), value, chr(auxtype)))
            else:
                result.append((charptr_to_str(auxtag), value))

        return result

    def set_tags(self, tags):
        """sets the fields in the optional alignment section with
        a list of (tag, value) tuples.

        The value type of the values is determined from the
        python type. Optionally, a type may be given explicitly as
        a third value in the tuple, For example:

        x.set_tags([(NM, 2, "i"), (RG, "GJP00TM04", "Z")]

        This method will not enforce the rule that the same tag may appear
        only once in the optional alignment section.
        """

        cdef bam1_t * src
        cdef uint8_t * s
        cdef char * temp
        cdef int new_size = 0
        cdef int old_size
        src = self._delegate

        # convert and pack the data
        if tags is not None and len(tags) > 0:
            fmt, args = pack_tags(tags)
            new_size = struct.calcsize(fmt)
            buffer = ctypes.create_string_buffer(new_size)
            struct.pack_into(fmt,
                             buffer,
                             0,
                             *args)


        # delete the old data and allocate new space.
        # If total_size == 0, the aux field will be
        # empty
        old_size = pysam_bam_get_l_aux(src)
        cdef bam1_t * retval = pysam_bam_update(src,
                                                old_size,
                                                new_size,
                                                pysam_bam_get_aux(src))
        if retval == NULL:
            raise MemoryError("could not allocate memory")

        # copy data only if there is any
        if new_size > 0:

            # get location of new data
            s = pysam_bam_get_aux(src)

            # check if there is direct path from buffer.raw to tmp
            p = buffer.raw
            # create handle to make sure buffer stays alive long
            # enough for memcpy, see issue 129
            temp = p
            memcpy(s, temp, new_size)


    ########################################################
    # Compatibility Accessors
    # Functions, properties for compatibility with pysam < 0.8
    #
    # Several options
    #     change the factory functions according to API
    #         * requires code changes throughout, incl passing
    #           handles to factory functions
    #     subclass functions and add attributes at runtime
    #         e.g.: AlignedSegments.qname = AlignedSegments.query_name
    #         * will slow down the default interface
    #     explicit declaration of getters/setters
    ########################################################
    property qname:
        """deprecated, use :attr:`query_name` instead."""
        def __get__(self): return self.query_name
        def __set__(self, v): self.query_name = v
    property tid:
        """deprecated, use :attr:`reference_id` instead."""
        def __get__(self): return self.reference_id
        def __set__(self, v): self.reference_id = v
    property pos:
        """deprecated, use :attr:`reference_start` instead."""
        def __get__(self): return self.reference_start
        def __set__(self, v): self.reference_start = v
    property mapq:
        """deprecated, use :attr:`mapping_quality` instead."""
        def __get__(self): return self.mapping_quality
        def __set__(self, v): self.mapping_quality = v
    property rnext:
        """deprecated, use :attr:`next_reference_id` instead."""
        def __get__(self): return self.next_reference_id
        def __set__(self, v): self.next_reference_id = v
    property pnext:
        """deprecated, use :attr:`next_reference_start` instead."""
        def __get__(self):
            return self.next_reference_start
        def __set__(self, v):
            self.next_reference_start = v
    property cigar:
        """deprecated, use :attr:`cigarstring` or :attr:`cigartuples` instead."""
        def __get__(self):
            r = self.cigartuples
            if r is None:
                r = []
            return r
        def __set__(self, v): self.cigartuples = v
    property tlen:
        """deprecated, use :attr:`template_length` instead."""
        def __get__(self):
            return self.template_length
        def __set__(self, v):
            self.template_length = v
    property seq:
        """deprecated, use :attr:`query_sequence` instead."""
        def __get__(self):
            return self.query_sequence
        def __set__(self, v):
            self.query_sequence = v
    property qual:
        """deprecated, use :attr:`query_qualities` instead."""
        def __get__(self):
            return array_to_qualitystring(self.query_qualities)
        def __set__(self, v):
            self.query_qualities = qualitystring_to_array(v)
    property alen:
        """deprecated, use :attr:`reference_length` instead."""
        def __get__(self):
            return self.reference_length
        def __set__(self, v):
            self.reference_length = v
    property aend:
        """deprecated, use :attr:`reference_end` instead."""
        def __get__(self):
            return self.reference_end
        def __set__(self, v):
            self.reference_end = v
    property rlen:
        """deprecated, use :attr:`query_length` instead."""
        def __get__(self):
            return self.query_length
        def __set__(self, v):
            self.query_length = v
    property query:
        """deprecated, use :attr:`query_alignment_sequence` 
        instead."""
        def __get__(self):
            return self.query_alignment_sequence
        def __set__(self, v):
            self.query_alignment_sequence = v
    property qqual:
        """deprecated, use :attr:`query_alignment_qualities` 
        instead."""
        def __get__(self):
            return array_to_qualitystring(self.query_alignment_qualities)
        def __set__(self, v):
            self.query_alignment_qualities = qualitystring_to_array(v)
    property qstart:
        """deprecated, use :attr:`query_alignment_start` instead."""
        def __get__(self):
            return self.query_alignment_start
        def __set__(self, v):
            self.query_alignment_start = v
    property qend:
        """deprecated, use :attr:`query_alignment_end` instead."""
        def __get__(self):
            return self.query_alignment_end
        def __set__(self, v):
            self.query_alignment_end = v
    property qlen:
        """deprecated, use :attr:`query_alignment_length` 
        instead."""
        def __get__(self):
            return self.query_alignment_length
        def __set__(self, v):
            self.query_alignment_length = v
    property mrnm:
        """deprecated, use :attr:`next_reference_id` instead."""
        def __get__(self):
            return self.next_reference_id
        def __set__(self, v):
            self.next_reference_id = v
    property mpos:
        """deprecated, use :attr:`next_reference_start` 
        instead."""
        def __get__(self):
            return self.next_reference_start
        def __set__(self, v):
            self.next_reference_start = v
    property rname:
        """deprecated, use :attr:`reference_id` instead."""
        def __get__(self):
            return self.reference_id
        def __set__(self, v):
            self.reference_id = v
    property isize:
        """deprecated, use :attr:`template_length` instead."""
        def __get__(self):
            return self.template_length
        def __set__(self, v):
            self.template_length = v
    property blocks:
        """deprecated, use :meth:`get_blocks()` instead."""
        def __get__(self):
            return self.get_blocks()
    property aligned_pairs:
        """deprecated, use :meth:`get_aligned_pairs()` instead."""
        def __get__(self):
            return self.get_aligned_pairs()
    property inferred_length:
        """deprecated, use :meth:`infer_query_length()` instead."""
        def __get__(self):
            return self.infer_query_length()
    property positions:
        """deprecated, use :meth:`get_reference_positions()` instead."""
        def __get__(self):
            return self.get_reference_positions()
    property tags:
        """deprecated, use :meth:`get_tags()` instead."""
        def __get__(self):
            return self.get_tags()
        def __set__(self, tags):
            self.set_tags(tags)
    def overlap(self):
        """deprecated, use :meth:`get_overlap()` instead."""
        return self.get_overlap()
    def opt(self, tag):
        """deprecated, use :meth:`get_tag()` instead."""
        return self.get_tag(tag)
    def setTag(self, tag, value, value_type=None, replace=True):
        """deprecated, use :meth:`set_tag()` instead."""
        return self.set_tag(tag, value, value_type, replace)


cdef class PileupColumn:
    '''A pileup of reads at a particular reference sequence position
    (:term:`column`). A pileup column contains all the reads that map
    to a certain target base.

    This class is a proxy for results returned by the samtools pileup
    engine.  If the underlying engine iterator advances, the results
    of this column will change.
    '''
    def __init__(self):
        raise TypeError("this class cannot be instantiated from Python")

    def __str__(self):
        return "\t".join(map(str,
                              (self.reference_id,
                               self.reference_pos,
                               self.nsegments))) +\
            "\n" +\
            "\n".join(map(str, self.pileups))

    def __dealloc__(self):
        free(self.buf.s)

    def set_min_base_quality(self, min_base_quality):
        """set the minimum base quality for this pileup column.
        """
        self.min_base_quality = min_base_quality

    def __len__(self):
        """return number of reads aligned to this column.

        see :meth:`get_num_aligned`
        """
        return self.get_num_aligned()

    property reference_id:
        '''the reference sequence number as defined in the header'''
        def __get__(self):
            return self.tid

    property reference_name:
        """:term:`reference` name (None if no AlignmentFile is associated)"""
        def __get__(self):
            if self.header is not None:
                return self.header.get_reference_name(self.tid)
            return None

    property nsegments:
        '''number of reads mapping to this column.

        Note that this number ignores the base quality filter.'''
        def __get__(self):
            return self.n_pu
        def __set__(self, n):
            self.n_pu = n

    property reference_pos:
        '''the position in the reference sequence (0-based).'''
        def __get__(self):
            return self.pos

    property pileups:
        '''list of reads (:class:`pysam.PileupRead`) aligned to this column'''
        def __get__(self):
            if self.plp == NULL or self.plp[0] == NULL:
                raise ValueError("PileupColumn accessed after iterator finished")

            cdef int x
            cdef const bam_pileup1_t * p = NULL
            pileups = []

            # warning: there could be problems if self.n and self.buf are
            # out of sync.
            for x from 0 <= x < self.n_pu:
                p = &(self.plp[0][x])
                if p == NULL:
                    raise ValueError(
                        "pileup buffer out of sync - most likely use of iterator "
                        "outside loop")
                if pileup_base_qual_skip(p, self.min_base_quality):
                    continue
                pileups.append(makePileupRead(p, self.header))
            return pileups

    ########################################################
    # Compatibility Accessors
    # Functions, properties for compatibility with pysam < 0.8
    ########################################################
    property pos:
        """deprecated, use :attr:`reference_pos` instead."""
        def __get__(self):
            return self.reference_pos
        def __set__(self, v):
            self.reference_pos = v

    property tid:
        """deprecated, use :attr:`reference_id` instead."""
        def __get__(self):
            return self.reference_id
        def __set__(self, v):
            self.reference_id = v

    property n:
        """deprecated, use :attr:`nsegments` instead."""
        def __get__(self):
            return self.nsegments
        def __set__(self, v):
            self.nsegments = v

    def get_num_aligned(self):
        """return number of aligned bases at pileup column position.

        This method applies a base quality filter and the number is
        equal to the size of :meth:`get_query_sequences`,
        :meth:`get_mapping_qualities`, etc.

        """
        cdef uint32_t x = 0
        cdef uint32_t c = 0
        cdef uint32_t cnt = 0
        cdef const bam_pileup1_t * p = NULL
        if self.plp == NULL or self.plp[0] == NULL:
            raise ValueError("PileupColumn accessed after iterator finished")

        for x from 0 <= x < self.n_pu:
            p = &(self.plp[0][x])
            if p == NULL:
                raise ValueError(
                    "pileup buffer out of sync - most likely use of iterator "
                    "outside loop")
            if pileup_base_qual_skip(p, self.min_base_quality):
                continue
            cnt += 1
        return cnt

    def get_query_sequences(self, bint mark_matches=False, bint mark_ends=False, bint add_indels=False):
        """query bases/sequences at pileup column position.

        Optionally, the bases/sequences can be annotated according to the samtools
        mpileup format. This is the format description from the samtools mpileup tool::

           Information on match, mismatch, indel, strand, mapping
           quality and start and end of a read are all encoded at the
           read base column. At this column, a dot stands for a match
           to the reference base on the forward strand, a comma for a
           match on the reverse strand, a '>' or '<' for a reference
           skip, `ACGTN' for a mismatch on the forward strand and
           `acgtn' for a mismatch on the reverse strand. A pattern
           `\\+[0-9]+[ACGTNacgtn]+' indicates there is an insertion
           between this reference position and the next reference
           position. The length of the insertion is given by the
           integer in the pattern, followed by the inserted
           sequence. Similarly, a pattern `-[0-9]+[ACGTNacgtn]+'
           represents a deletion from the reference. The deleted bases
           will be presented as `*' in the following lines. Also at
           the read base column, a symbol `^' marks the start of a
           read. The ASCII of the character following `^' minus 33
           gives the mapping quality. A symbol `$' marks the end of a
           read segment

        To reproduce samtools mpileup format, set all of mark_matches,
        mark_ends and add_indels to True.

        Parameters
        ----------

        mark_matches: bool

          If True, output bases matching the reference as "." or ","
          for forward and reverse strand, respectively. This mark
          requires the reference sequence. If no reference is
          present, this option is ignored.

        mark_ends : bool

          If True, add markers "^" and "$" for read start and end, respectively.

        add_indels : bool

          If True, add bases for bases inserted into or skipped from the
          reference. The latter requires a reference sequence file to have
          been given, e.g. via `pileup(fastafile = ...)`. If no reference
          sequence is available, skipped bases are represented as 'N's.

        Returns
        -------

        a list of bases/sequences per read at pileup column position. : list

        """
        cdef uint32_t x = 0
        cdef uint32_t j = 0
        cdef uint32_t c = 0
        cdef uint8_t cc = 0
        cdef uint8_t rb = 0
        cdef kstring_t * buf = &self.buf
        cdef const bam_pileup1_t * p = NULL

        if self.plp == NULL or self.plp[0] == NULL:
            raise ValueError("PileupColumn accessed after iterator finished")

        buf.l = 0

        # todo: reference sequence to count matches/mismatches
        # todo: convert assertions to exceptions
        for x from 0 <= x < self.n_pu:
            p = &(self.plp[0][x])
            if p == NULL:
                raise ValueError(
                    "pileup buffer out of sync - most likely use of iterator "
                    "outside loop")
            if pileup_base_qual_skip(p, self.min_base_quality):
                continue
            # see samtools pileup_seq
            if mark_ends and p.is_head:
                kputc('^', buf)

                if p.b.core.qual > 93:
                    kputc(126, buf)
                else:
                    kputc(p.b.core.qual + 33, buf)
            if not p.is_del:
                if p.qpos < p.b.core.l_qseq:
                    cc = <uint8_t>seq_nt16_str[bam_seqi(bam_get_seq(p.b), p.qpos)]
                else:
                    cc = 'N'

                if mark_matches and self.reference_sequence != NULL:
                    rb = self.reference_sequence[self.reference_pos]
                    if seq_nt16_table[cc] == seq_nt16_table[rb]:
                        cc = "="
                kputc(strand_mark_char(cc, p.b), buf)
            elif add_indels:
                if p.is_refskip:
                    if bam_is_rev(p.b):
                        kputc('<', buf)
                    else:
                        kputc('>', buf)
                else:
                    kputc('*', buf)
            if add_indels:
                if p.indel > 0:
                    kputc('+', buf)
                    kputw(p.indel, buf)
                    for j from 1 <= j <= p.indel:
                        cc = seq_nt16_str[bam_seqi(bam_get_seq(p.b), p.qpos + j)]
                        kputc(strand_mark_char(cc, p.b), buf)
                elif p.indel < 0:
                    kputc('-', buf)
                    kputw(-p.indel, buf)
                    for j from 1 <= j <= -p.indel:
                        # TODO: out-of-range check here?
                        if self.reference_sequence == NULL:
                            cc = 'N'
                        else:
                            cc = self.reference_sequence[self.reference_pos + j]
                        kputc(strand_mark_char(cc, p.b), buf)
            if mark_ends and p.is_tail:
                kputc('$', buf)

            kputc(':', buf)

        if buf.l == 0:
            # could be zero if all qualities are too low
            return ""
        else:
            # quicker to ensemble all and split than to encode all separately.
            # ignore last ":"
            return force_str(PyBytes_FromStringAndSize(buf.s, buf.l-1)).split(":")

    def get_query_qualities(self):
        """query base quality scores at pileup column position.

        Returns
        -------

        a list of quality scores : list
        """
        cdef uint32_t x = 0
        cdef const bam_pileup1_t * p = NULL
        cdef uint32_t c = 0
        result = []
        for x from 0 <= x < self.n_pu:
            p = &(self.plp[0][x])
            if p == NULL:
                raise ValueError(
                    "pileup buffer out of sync - most likely use of iterator "
                    "outside loop")

            if p.qpos < p.b.core.l_qseq:
                c = bam_get_qual(p.b)[p.qpos]
            else:
                c = 0
            if c < self.min_base_quality:
                continue
            result.append(c)
        return result

    def get_mapping_qualities(self):
        """query mapping quality scores at pileup column position.

        Returns
        -------

        a list of quality scores : list
        """
        if self.plp == NULL or self.plp[0] == NULL:
            raise ValueError("PileupColumn accessed after iterator finished")

        cdef uint32_t x = 0
        cdef const bam_pileup1_t * p = NULL
        result = []
        for x from 0 <= x < self.n_pu:
            p = &(self.plp[0][x])
            if p == NULL:
                raise ValueError(
                    "pileup buffer out of sync - most likely use of iterator "
                    "outside loop")

            if pileup_base_qual_skip(p, self.min_base_quality):
                continue
            result.append(p.b.core.qual)
        return result

    def get_query_positions(self):
        """positions in read at pileup column position.

        Returns
        -------

        a list of read positions : list
        """
        if self.plp == NULL or self.plp[0] == NULL:
            raise ValueError("PileupColumn accessed after iterator finished")

        cdef uint32_t x = 0
        cdef const bam_pileup1_t * p = NULL
        result = []
        for x from 0 <= x < self.n_pu:
            p = &(self.plp[0][x])
            if p == NULL:
                raise ValueError(
                    "pileup buffer out of sync - most likely use of iterator "
                    "outside loop")

            if pileup_base_qual_skip(p, self.min_base_quality):
                continue
            result.append(p.qpos)
        return result

    def get_query_names(self):
        """query/read names aligned at pileup column position.

        Returns
        -------

        a list of query names at pileup column position. : list
        """
        if self.plp == NULL or self.plp[0] == NULL:
            raise ValueError("PileupColumn accessed after iterator finished")

        cdef uint32_t x = 0
        cdef const bam_pileup1_t * p = NULL
        result = []
        for x from 0 <= x < self.n_pu:
            p = &(self.plp[0][x])
            if p == NULL:
                raise ValueError(
                    "pileup buffer out of sync - most likely use of iterator "
                    "outside loop")

            if pileup_base_qual_skip(p, self.min_base_quality):
                continue
            result.append(charptr_to_str(pysam_bam_get_qname(p.b)))
        return result


cdef class PileupRead:
    '''Representation of a read aligned to a particular position in the
    reference sequence.

    '''

    def __init__(self):
        raise TypeError(
            "this class cannot be instantiated from Python")

    def __str__(self):
        return "\t".join(
            map(str,
                (self.alignment, self.query_position,
                 self.indel, self.level,
                 self.is_del, self.is_head,
                 self.is_tail, self.is_refskip)))

    property alignment:
        """a :class:`pysam.AlignedSegment` object of the aligned read"""
        def __get__(self):
            return self._alignment

    property query_position:
        """position of the read base at the pileup site, 0-based.
        None if :attr:`is_del` or :attr:`is_refskip` is set.

        """
        def __get__(self):
            if self.is_del or self.is_refskip:
                return None
            else:
                return self._qpos

    property query_position_or_next:
        """position of the read base at the pileup site, 0-based.

        If the current position is a deletion, returns the next
        aligned base.

        """
        def __get__(self):
            return self._qpos

    property indel:
        """indel length for the position following the current pileup site.

        This quantity peeks ahead to the next cigar operation in this
        alignment. If the next operation is an insertion, indel will
        be positive. If the next operation is a deletion, it will be
        negation. 0 if the next operation is not an indel.

        """
        def __get__(self):
            return self._indel

    property level:
        """the level of the read in the "viewer" mode. Note that this value
        is currently not computed."""
        def __get__(self):
            return self._level

    property is_del:
        """1 iff the base on the padded read is a deletion"""
        def __get__(self):
            return self._is_del

    property is_head:
        """1 iff the base on the padded read is the left-most base."""
        def __get__(self):
            return self._is_head

    property is_tail:
        """1 iff the base on the padded read is the right-most base."""
        def __get__(self):
            return self._is_tail

    property is_refskip:
        """1 iff the base on the padded read is part of CIGAR N op."""
        def __get__(self):
            return self._is_refskip



cpdef enum CIGAR_OPS:
    CMATCH = 0
    CINS = 1
    CDEL = 2
    CREF_SKIP = 3
    CSOFT_CLIP = 4
    CHARD_CLIP = 5
    CPAD = 6
    CEQUAL = 7
    CDIFF = 8
    CBACK = 9


cpdef enum SAM_FLAGS:
    # the read is paired in sequencing, no matter whether it is mapped in a pair
    FPAIRED = 1
    # the read is mapped in a proper pair
    FPROPER_PAIR = 2
    # the read itself is unmapped; conflictive with FPROPER_PAIR
    FUNMAP = 4
    # the mate is unmapped
    FMUNMAP = 8
    # the read is mapped to the reverse strand
    FREVERSE = 16
    # the mate is mapped to the reverse strand
    FMREVERSE = 32
    # this is read1
    FREAD1 = 64
    # this is read2
    FREAD2 = 128
    # not primary alignment
    FSECONDARY = 256
    # QC failure
    FQCFAIL = 512
    # optical or PCR duplicate
    FDUP = 1024
    # supplementary alignment
    FSUPPLEMENTARY = 2048


__all__ = [
    "AlignedSegment",
    "PileupColumn",
    "PileupRead",
    "CMATCH",
    "CINS",
    "CDEL",
    "CREF_SKIP",
    "CSOFT_CLIP",
    "CHARD_CLIP",
    "CPAD",
    "CEQUAL",
    "CDIFF",
    "CBACK",
    "FPAIRED",
    "FPROPER_PAIR",
    "FUNMAP",
    "FMUNMAP",
    "FREVERSE",
    "FMREVERSE",
    "FREAD1",
    "FREAD2",
    "FSECONDARY",
    "FQCFAIL",
    "FDUP",
    "FSUPPLEMENTARY",
    "KEY_NAMES"]<|MERGE_RESOLUTION|>--- conflicted
+++ resolved
@@ -1382,11 +1382,7 @@
         """read sequence bases, including :term:`soft clipped` bases
         (None if not present).
 
-<<<<<<< HEAD
-        Note that assigning to ``query_sequence`` will invalidate any quality scores.
-=======
         Assigning to this attribute will invalidate any quality scores.
->>>>>>> f83f7c85
         Thus, to in-place edit the sequence and quality scores, copies of
         the quality scores need to be taken. Consider trimming for example::
 
@@ -1649,12 +1645,9 @@
     property reference_length:
         '''aligned length of the read on the reference genome.
 
-<<<<<<< HEAD
         This is equal to `reference_end - reference_start`. 
-        Returns None if not available.'''
-=======
-        This is equal to `reference_end - reference_start`. Returns None if not available.'''
->>>>>>> f83f7c85
+        Returns None if not available.
+        '''
         def __get__(self):
             cdef bam1_t * src
             src = self._delegate
@@ -1701,16 +1694,10 @@
 
     property query_alignment_qualities:
         """aligned query sequence quality values (None if not present). These
-<<<<<<< HEAD
         are the quality values that correspond to 
         :attr:`query_alignment_sequence`, that is, they exclude qualities of 
         :term:`soft clipped` bases. This is equal to 
         ``query_qualities[query_alignment_start:query_alignment_end]``.
-=======
-        are the quality values that correspond to :attr:`query_alignment_sequence`, that
-        is, they exclude qualities of :term:`soft clipped` bases. This
-        is equal to ``query_qualities[query_alignment_start:query_alignment_end]``.
->>>>>>> f83f7c85
 
         Quality scores are returned as a python array of unsigned
         chars. Note that this is not the ASCII-encoded value typically
@@ -1743,13 +1730,8 @@
         """start index of the aligned query portion of the sequence (0-based,
         inclusive).
 
-<<<<<<< HEAD
         This the index of the first base in :attr:`query_sequence` 
         that is not soft-clipped.
-=======
-        This the index of the first base in :attr:`query_sequence` that is not
-        soft-clipped.
->>>>>>> f83f7c85
         """
         def __get__(self):
             return getQueryStart(self._delegate)
@@ -1758,13 +1740,8 @@
         """end index of the aligned query portion of the sequence (0-based,
         exclusive)
 
-<<<<<<< HEAD
         This the index just past the last base in :attr:`query_sequence` 
         that is not soft-clipped.
-=======
-        This the index just past the last base in :attr:`query_sequence` that is not
-        soft-clipped.
->>>>>>> f83f7c85
         """
         def __get__(self):
             return getQueryEnd(self._delegate)
@@ -1841,12 +1818,9 @@
     property query_alignment_length:
         """length of the aligned query sequence.
 
-<<<<<<< HEAD
         This is equal to :attr:`query_alignment_end` - 
-        :attr:`query_alignment_start`"""
-=======
-        This is equal to :attr:`query_alignment_end` - :attr:`query_alignment_start`"""
->>>>>>> f83f7c85
+        :attr:`query_alignment_start`
+        """
         def __get__(self):
             cdef bam1_t * src
             src = self._delegate
