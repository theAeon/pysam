--- conflicted
+++ resolved
@@ -1,4 +1,3 @@
-
 # cython: embedsignature=True
 # adds doc-strings for sphinx
 import os
@@ -335,10 +334,11 @@
         parsing.
         
         Set *multiple_iterators* to true if you will be using multiple
-        iterators on the same file at the same time. The iterator returned
-        will receive its own copy of a filehandle to the file effectively
-        re-opening the file. Re-opening a file creates some
-        overhead, so beware.
+        iterators on the same file at the same time. The iterator
+        returned will receive its own copy of a filehandle to the file
+        effectively re-opening the file. Re-opening a file creates
+        some overhead, so beware.
+
         '''
         if not self._isOpen():
             raise ValueError("I/O operation on closed file")
@@ -458,14 +458,8 @@
         if self.tabixfile != NULL:
             hts_close(self.tabixfile)
             self.tabixfile = NULL
-<<<<<<< HEAD
-
-=======
         if self.index != NULL:
             tbx_destroy(self.index)
-        if self._filename != NULL:
-            free(self._filename)
->>>>>>> 30e963e9
 
 cdef class TabixIterator:
     """iterates over rows in *tabixfile* in region
@@ -1034,17 +1028,9 @@
             if b[nbytes-1] != '\n' and b[nbytes-1] != '\r':
                 raise ValueError("incomplete line at %s" % line)
             
-<<<<<<< HEAD
-            # create a copy
-            cpy = <char*>malloc(nbytes+1)        
-            if cpy == NULL:
-                raise MemoryError()
-            memcpy(cpy, b, nbytes+1)
-
-=======
             bytes_cpy = <bytes> b
             cpy = <char *> bytes_cpy
->>>>>>> 30e963e9
+
             return self.parser(cpy, nbytes)            
 
         raise StopIteration
